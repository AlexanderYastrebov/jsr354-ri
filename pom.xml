--- conflicted
+++ resolved
@@ -19,16 +19,11 @@
     <parent>
         <groupId>org.javamoney</groupId>
         <artifactId>javamoney-parent</artifactId>
-<<<<<<< HEAD
-        <version>1.0-SNAPSHOT</version>
-=======
-        <version>1.0-RC1</version>
->>>>>>> 1201f34f
+        <version>0.5</version>
     </parent>
 
     <artifactId>moneta</artifactId>
     <packaging>jar</packaging>
-    <version>1.0-SNAPSHOT</version>
 
     <name>Moneta (JSR 354 RI)</name>
     <url>http://javamoney.org</url>
@@ -634,4 +629,5 @@
         </plugins>
     </reporting>
 
+    <version>1.0-RC1</version>
 </project>