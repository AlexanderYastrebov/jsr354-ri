/**
 * Copyright (c) 2012, 2014, Credit Suisse (Anatole Tresch), Werner Keil and others by the @author tag.
 *
 * Licensed under the Apache License, Version 2.0 (the "License"); you may not
 * use this file except in compliance with the License. You may obtain a copy of
 * the License at
 *
 * http://www.apache.org/licenses/LICENSE-2.0
 *
 * Unless required by applicable law or agreed to in writing, software
 * distributed under the License is distributed on an "AS IS" BASIS, WITHOUT
 * WARRANTIES OR CONDITIONS OF ANY KIND, either express or implied. See the
 * License for the specific language governing permissions and limitations under
 * the License.
 */
package org.javamoney.moneta.convert.internal;

import java.net.MalformedURLException;

import javax.money.convert.ProviderContext;
import javax.money.convert.ProviderContextBuilder;
import javax.money.convert.RateType;

/**
 * <p>
 * This class implements an {@link javax.money.convert.ExchangeRateProvider}
 * that loads data from the European Central Bank data feed (XML). It loads the
 * current exchange rates, as well as historic rates for the past 90 days. The
 * provider loads all data up to 1999 into its historic data cache.
 * </p>
 * <p>The default date is yesterday or the most recent day of week. To uses exchange rate from a specific date, you can use this way:</p>
 * <p><code>CurrencyUnit termCurrency = ...;</code></p>
 * <p><code>LocalDate localDate = ...;</code></p>
 * <p><code>ConversionQuery conversionQuery = ConversionQueryBuilder.of().setTermCurrency(euro).setTimestamp(localDate).build();</code>v
 * <p><code>CurrencyConversion currencyConversion = provider.getCurrencyConversion(conversionQuery);</code></p>
 * <p><code>MonetaryAmount money = ...;</code></p>
 * <p><code>MonetaryAmount result = currencyConversion.apply(money);</code></p>
 *
 * @author Anatole Tresch
 * @author Werner Keil
 * @author otaviojava
 */
<<<<<<< HEAD
public class ECBHistoric90RateProvider extends AbstractRateProvider implements LoaderListener {
    /**
     * The data id used for the LoaderService.
     */
    private static final String DATA_ID = ECBHistoric90RateProvider.class.getSimpleName();
=======
public class ECBHistoric90RateProvider extends AbstractECBCurrentRateProvider {

>>>>>>> 340dac43

	private static final String DATA_ID = ECBHistoric90RateProvider.class.getSimpleName();

<<<<<<< HEAD
    /**
     * Historic exchange rates, rate timestamp as UTC long.
     */
    private final Map<Long, Map<String, ExchangeRate>> rates = new ConcurrentHashMap<>();
    /**
     * Parser factory.
     */
    private SAXParserFactory saxParserFactory = SAXParserFactory.newInstance();
    /**
     * The {@link ConversionContext} of this provider.
     */
=======
>>>>>>> 340dac43
    private static final ProviderContext CONTEXT =
            ProviderContextBuilder.of("ECB-HIST90", RateType.HISTORIC, RateType.DEFERRED)
                    .set("providerDescription", "European Central Bank (last 90 days)").set("days", 90).build();

<<<<<<< HEAD
    /**
     * Constructor, also loads initial data.
     *
     * @throws MalformedURLException
     */
    public ECBHistoric90RateProvider() throws MalformedURLException {
        super(CONTEXT);
        saxParserFactory.setNamespaceAware(false);
        saxParserFactory.setValidating(false);
        LoaderService loader = Bootstrap.getService(LoaderService.class);
        loader.addLoaderListener(this, DATA_ID);
        loader.loadDataAsync(DATA_ID);
    }

    /**
     * (Re)load the given data feed. Logs an error if loading fails.
     */
    @Override
    public void newDataLoaded(String data, InputStream is) {
        final int oldSize = this.rates.size();
        try {
            SAXParser parser = saxParserFactory.newSAXParser();
            parser.parse(is, new RateReadingHandler());
        } catch (Exception e) {
            LOGGER.log(Level.FINEST, "Error during data load.", e);
        }
        int newSize = this.rates.size();
        LOGGER.info("Loaded " + DATA_ID + " exchange rates for days:" + (newSize - oldSize));
    }

    public ExchangeRate getExchangeRate(ConversionQuery conversionQuery) {
        ExchangeRate sourceRate;
        ExchangeRate target;
        if (Objects.isNull(conversionQuery.getTimestampMillis())) {
            return null;
        }
        ExchangeRateBuilder builder = new ExchangeRateBuilder(
                ConversionContextBuilder.create(CONTEXT, RateType.HISTORIC)
                        .setTimestampMillis(conversionQuery.getTimestampMillis()).build());
        if (rates.isEmpty()) {
            return null;
        }
        final Calendar cal = new GregorianCalendar(TimeZone.getTimeZone("UTC"));
        cal.setTimeInMillis(conversionQuery.getTimestampMillis());
        cal.set(Calendar.HOUR, 0);
        cal.set(Calendar.MINUTE, 0);
        cal.set(Calendar.SECOND, 0);
        cal.set(Calendar.MILLISECOND, 0);
        Long targetTS = cal.getTimeInMillis();

        builder.setBase(conversionQuery.getBaseCurrency());
        builder.setTerm(conversionQuery.getCurrency());
        Map<String, ExchangeRate> targets = this.rates.get(targetTS);
        if (Objects.isNull(targets)) {
            return null;
        }
        sourceRate = targets.get(conversionQuery.getBaseCurrency().getCurrencyCode());
        target = targets.get(conversionQuery.getCurrency().getCurrencyCode());
        if (BASE_CURRENCY_CODE.equals(conversionQuery.getBaseCurrency().getCurrencyCode()) &&
                BASE_CURRENCY_CODE.equals(conversionQuery.getCurrency().getCurrencyCode())) {
            builder.setFactor(DefaultNumberValue.ONE);
            return builder.build();
        } else if (BASE_CURRENCY_CODE.equals(conversionQuery.getCurrency().getCurrencyCode())) {
            if (Objects.isNull(sourceRate)) {
                return null;
            }
            return getReversed(sourceRate);
        } else if (BASE_CURRENCY_CODE.equals(conversionQuery.getBaseCurrency().getCurrencyCode())) {
            return target;
        } else {
            // Get Conversion base as derived rate: base -> EUR -> term
            ExchangeRate rate1 = getExchangeRate(
                    conversionQuery.toBuilder().setBaseCurrency(conversionQuery.getBaseCurrency())
                            .setTermCurrency(MonetaryCurrencies.getCurrency(BASE_CURRENCY_CODE)).build());
            ExchangeRate rate2 = getExchangeRate(
                    conversionQuery.toBuilder().setBaseCurrency(MonetaryCurrencies.getCurrency(BASE_CURRENCY_CODE))
                            .setTermCurrency(conversionQuery.getCurrency()).build());
            if (Objects.nonNull(rate1) || Objects.nonNull(rate2)) {
                builder.setFactor(multiply(rate1.getFactor(), rate2.getFactor()));
                builder.setRateChain(rate1, rate2);
                return builder.build();
            }
            return null;
        }
    }

    /**
     * SAX Event Handler that reads the quotes.
     * <p>
     * Format: <gesmes:Envelope
     * xmlns:gesmes="http://www.gesmes.org/xml/2002-08-01"
     * xmlns="http://www.ecb.int/vocabulary/2002-08-01/eurofxref">
     * <gesmes:subject>Reference rates</gesmes:subject> <gesmes:Sender>
     * <gesmes:name>European Central Bank</gesmes:name> </gesmes:Sender> <Cube>
     * <Cube time="2013-02-21">...</Cube> <Cube time="2013-02-20">...</Cube>
     * <Cube time="2013-02-19"> <Cube currency="USD" rate="1.3349"/> <Cube
     * currency="JPY" rate="124.81"/> <Cube currency="BGN" rate="1.9558"/> <Cube
     * currency="CZK" rate="25.434"/> <Cube currency="DKK" rate="7.4599"/> <Cube
     * currency="GBP" rate="0.8631"/> <Cube currency="HUF" rate="290.79"/> <Cube
     * currency="LTL" rate="3.4528"/> ...
     *
     * @author Anatole Tresch
     */
    private class RateReadingHandler extends DefaultHandler {

        /**
         * Date parser.
         */
        private SimpleDateFormat dateFormat = new SimpleDateFormat("yyyy-MM-dd");
        /**
         * Current timestamp for the given section.
         */
        private Long timestamp;

        /** Flag, if current or historic data is loaded. */
        // private boolean loadCurrent;

        /**
         * Creates a new parser.
         */
        public RateReadingHandler() {
            dateFormat.setTimeZone(TimeZone.getTimeZone("UTC"));
        }

        /*
         * (non-Javadoc)
         *
         * @see
         * org.xml.sax.helpers.DefaultHandler#startElement(java.lang.String,
         * java.lang.String, java.lang.String, org.xml.sax.Attributes)
         */
        @Override
        public void startElement(String uri, String localName, String qName, Attributes attributes) throws SAXException {
            try {
                if ("Cube".equals(qName)) {
                    if (Objects.nonNull(attributes.getValue("time"))) {
                        Date date = dateFormat.parse(attributes.getValue("time"));
                        timestamp = date.getTime();
                    } else if (Objects.nonNull(attributes.getValue("currency"))) {
                        // read data <Cube currency="USD" rate="1.3349"/>
                        CurrencyUnit tgtCurrency = MonetaryCurrencies.getCurrency(attributes.getValue("currency"));
                        addRate(tgtCurrency, timestamp,
                                BigDecimal.valueOf(Double.parseDouble(attributes.getValue("rate"))));
                    }
                }
                super.startElement(uri, localName, qName, attributes);
            } catch (ParseException e) {
                throw new SAXException("Failed to read.", e);
            }
        }
=======
    public ECBHistoric90RateProvider()	throws MalformedURLException {
		super(CONTEXT);
	}
>>>>>>> 340dac43

	@Override
	public String getDataId() {
		return DATA_ID;
	}

<<<<<<< HEAD
    /**
     * Method to add a currency exchange rate.
     *
     * @param term      the term (target) currency, mapped from EUR.
     * @param timestamp The target day.
     * @param rate      The rate.
     */
    void addRate(CurrencyUnit term, Long timestamp, Number rate) {
        ExchangeRateBuilder builder;
        RateType rateType = RateType.HISTORIC;
        if (Objects.nonNull(timestamp)) {
            if (timestamp > System.currentTimeMillis()) {
                rateType = RateType.DEFERRED;
            }
            builder = new ExchangeRateBuilder(
                    ConversionContextBuilder.create(CONTEXT, rateType).setTimestampMillis(timestamp).build());
        } else {
            builder = new ExchangeRateBuilder(ConversionContext.of(CONTEXT.getProviderName(), rateType));
        }
        builder.setBase(BASE_CURRENCY);
        builder.setTerm(term);
        builder.setFactor(new DefaultNumberValue(rate));
        ExchangeRate exchangeRate = builder.build();
        Map<String, ExchangeRate> rateMap = this.rates.get(timestamp);
        if (Objects.isNull(rateMap)) {
            synchronized (this.rates) {
                rateMap = Optional.ofNullable(this.rates.get(timestamp)).orElse(new ConcurrentHashMap<>());
                this.rates.putIfAbsent(timestamp, rateMap);
            }
        }
        rateMap.put(term.getCurrencyCode(), exchangeRate);
    }
=======
>>>>>>> 340dac43

}<|MERGE_RESOLUTION|>--- conflicted
+++ resolved
@@ -40,233 +40,23 @@
  * @author Werner Keil
  * @author otaviojava
  */
-<<<<<<< HEAD
-public class ECBHistoric90RateProvider extends AbstractRateProvider implements LoaderListener {
-    /**
-     * The data id used for the LoaderService.
-     */
-    private static final String DATA_ID = ECBHistoric90RateProvider.class.getSimpleName();
-=======
 public class ECBHistoric90RateProvider extends AbstractECBCurrentRateProvider {
 
->>>>>>> 340dac43
 
 	private static final String DATA_ID = ECBHistoric90RateProvider.class.getSimpleName();
 
-<<<<<<< HEAD
-    /**
-     * Historic exchange rates, rate timestamp as UTC long.
-     */
-    private final Map<Long, Map<String, ExchangeRate>> rates = new ConcurrentHashMap<>();
-    /**
-     * Parser factory.
-     */
-    private SAXParserFactory saxParserFactory = SAXParserFactory.newInstance();
-    /**
-     * The {@link ConversionContext} of this provider.
-     */
-=======
->>>>>>> 340dac43
     private static final ProviderContext CONTEXT =
             ProviderContextBuilder.of("ECB-HIST90", RateType.HISTORIC, RateType.DEFERRED)
                     .set("providerDescription", "European Central Bank (last 90 days)").set("days", 90).build();
 
-<<<<<<< HEAD
-    /**
-     * Constructor, also loads initial data.
-     *
-     * @throws MalformedURLException
-     */
-    public ECBHistoric90RateProvider() throws MalformedURLException {
-        super(CONTEXT);
-        saxParserFactory.setNamespaceAware(false);
-        saxParserFactory.setValidating(false);
-        LoaderService loader = Bootstrap.getService(LoaderService.class);
-        loader.addLoaderListener(this, DATA_ID);
-        loader.loadDataAsync(DATA_ID);
-    }
-
-    /**
-     * (Re)load the given data feed. Logs an error if loading fails.
-     */
-    @Override
-    public void newDataLoaded(String data, InputStream is) {
-        final int oldSize = this.rates.size();
-        try {
-            SAXParser parser = saxParserFactory.newSAXParser();
-            parser.parse(is, new RateReadingHandler());
-        } catch (Exception e) {
-            LOGGER.log(Level.FINEST, "Error during data load.", e);
-        }
-        int newSize = this.rates.size();
-        LOGGER.info("Loaded " + DATA_ID + " exchange rates for days:" + (newSize - oldSize));
-    }
-
-    public ExchangeRate getExchangeRate(ConversionQuery conversionQuery) {
-        ExchangeRate sourceRate;
-        ExchangeRate target;
-        if (Objects.isNull(conversionQuery.getTimestampMillis())) {
-            return null;
-        }
-        ExchangeRateBuilder builder = new ExchangeRateBuilder(
-                ConversionContextBuilder.create(CONTEXT, RateType.HISTORIC)
-                        .setTimestampMillis(conversionQuery.getTimestampMillis()).build());
-        if (rates.isEmpty()) {
-            return null;
-        }
-        final Calendar cal = new GregorianCalendar(TimeZone.getTimeZone("UTC"));
-        cal.setTimeInMillis(conversionQuery.getTimestampMillis());
-        cal.set(Calendar.HOUR, 0);
-        cal.set(Calendar.MINUTE, 0);
-        cal.set(Calendar.SECOND, 0);
-        cal.set(Calendar.MILLISECOND, 0);
-        Long targetTS = cal.getTimeInMillis();
-
-        builder.setBase(conversionQuery.getBaseCurrency());
-        builder.setTerm(conversionQuery.getCurrency());
-        Map<String, ExchangeRate> targets = this.rates.get(targetTS);
-        if (Objects.isNull(targets)) {
-            return null;
-        }
-        sourceRate = targets.get(conversionQuery.getBaseCurrency().getCurrencyCode());
-        target = targets.get(conversionQuery.getCurrency().getCurrencyCode());
-        if (BASE_CURRENCY_CODE.equals(conversionQuery.getBaseCurrency().getCurrencyCode()) &&
-                BASE_CURRENCY_CODE.equals(conversionQuery.getCurrency().getCurrencyCode())) {
-            builder.setFactor(DefaultNumberValue.ONE);
-            return builder.build();
-        } else if (BASE_CURRENCY_CODE.equals(conversionQuery.getCurrency().getCurrencyCode())) {
-            if (Objects.isNull(sourceRate)) {
-                return null;
-            }
-            return getReversed(sourceRate);
-        } else if (BASE_CURRENCY_CODE.equals(conversionQuery.getBaseCurrency().getCurrencyCode())) {
-            return target;
-        } else {
-            // Get Conversion base as derived rate: base -> EUR -> term
-            ExchangeRate rate1 = getExchangeRate(
-                    conversionQuery.toBuilder().setBaseCurrency(conversionQuery.getBaseCurrency())
-                            .setTermCurrency(MonetaryCurrencies.getCurrency(BASE_CURRENCY_CODE)).build());
-            ExchangeRate rate2 = getExchangeRate(
-                    conversionQuery.toBuilder().setBaseCurrency(MonetaryCurrencies.getCurrency(BASE_CURRENCY_CODE))
-                            .setTermCurrency(conversionQuery.getCurrency()).build());
-            if (Objects.nonNull(rate1) || Objects.nonNull(rate2)) {
-                builder.setFactor(multiply(rate1.getFactor(), rate2.getFactor()));
-                builder.setRateChain(rate1, rate2);
-                return builder.build();
-            }
-            return null;
-        }
-    }
-
-    /**
-     * SAX Event Handler that reads the quotes.
-     * <p>
-     * Format: <gesmes:Envelope
-     * xmlns:gesmes="http://www.gesmes.org/xml/2002-08-01"
-     * xmlns="http://www.ecb.int/vocabulary/2002-08-01/eurofxref">
-     * <gesmes:subject>Reference rates</gesmes:subject> <gesmes:Sender>
-     * <gesmes:name>European Central Bank</gesmes:name> </gesmes:Sender> <Cube>
-     * <Cube time="2013-02-21">...</Cube> <Cube time="2013-02-20">...</Cube>
-     * <Cube time="2013-02-19"> <Cube currency="USD" rate="1.3349"/> <Cube
-     * currency="JPY" rate="124.81"/> <Cube currency="BGN" rate="1.9558"/> <Cube
-     * currency="CZK" rate="25.434"/> <Cube currency="DKK" rate="7.4599"/> <Cube
-     * currency="GBP" rate="0.8631"/> <Cube currency="HUF" rate="290.79"/> <Cube
-     * currency="LTL" rate="3.4528"/> ...
-     *
-     * @author Anatole Tresch
-     */
-    private class RateReadingHandler extends DefaultHandler {
-
-        /**
-         * Date parser.
-         */
-        private SimpleDateFormat dateFormat = new SimpleDateFormat("yyyy-MM-dd");
-        /**
-         * Current timestamp for the given section.
-         */
-        private Long timestamp;
-
-        /** Flag, if current or historic data is loaded. */
-        // private boolean loadCurrent;
-
-        /**
-         * Creates a new parser.
-         */
-        public RateReadingHandler() {
-            dateFormat.setTimeZone(TimeZone.getTimeZone("UTC"));
-        }
-
-        /*
-         * (non-Javadoc)
-         *
-         * @see
-         * org.xml.sax.helpers.DefaultHandler#startElement(java.lang.String,
-         * java.lang.String, java.lang.String, org.xml.sax.Attributes)
-         */
-        @Override
-        public void startElement(String uri, String localName, String qName, Attributes attributes) throws SAXException {
-            try {
-                if ("Cube".equals(qName)) {
-                    if (Objects.nonNull(attributes.getValue("time"))) {
-                        Date date = dateFormat.parse(attributes.getValue("time"));
-                        timestamp = date.getTime();
-                    } else if (Objects.nonNull(attributes.getValue("currency"))) {
-                        // read data <Cube currency="USD" rate="1.3349"/>
-                        CurrencyUnit tgtCurrency = MonetaryCurrencies.getCurrency(attributes.getValue("currency"));
-                        addRate(tgtCurrency, timestamp,
-                                BigDecimal.valueOf(Double.parseDouble(attributes.getValue("rate"))));
-                    }
-                }
-                super.startElement(uri, localName, qName, attributes);
-            } catch (ParseException e) {
-                throw new SAXException("Failed to read.", e);
-            }
-        }
-=======
     public ECBHistoric90RateProvider()	throws MalformedURLException {
 		super(CONTEXT);
 	}
->>>>>>> 340dac43
 
 	@Override
 	public String getDataId() {
 		return DATA_ID;
 	}
 
-<<<<<<< HEAD
-    /**
-     * Method to add a currency exchange rate.
-     *
-     * @param term      the term (target) currency, mapped from EUR.
-     * @param timestamp The target day.
-     * @param rate      The rate.
-     */
-    void addRate(CurrencyUnit term, Long timestamp, Number rate) {
-        ExchangeRateBuilder builder;
-        RateType rateType = RateType.HISTORIC;
-        if (Objects.nonNull(timestamp)) {
-            if (timestamp > System.currentTimeMillis()) {
-                rateType = RateType.DEFERRED;
-            }
-            builder = new ExchangeRateBuilder(
-                    ConversionContextBuilder.create(CONTEXT, rateType).setTimestampMillis(timestamp).build());
-        } else {
-            builder = new ExchangeRateBuilder(ConversionContext.of(CONTEXT.getProviderName(), rateType));
-        }
-        builder.setBase(BASE_CURRENCY);
-        builder.setTerm(term);
-        builder.setFactor(new DefaultNumberValue(rate));
-        ExchangeRate exchangeRate = builder.build();
-        Map<String, ExchangeRate> rateMap = this.rates.get(timestamp);
-        if (Objects.isNull(rateMap)) {
-            synchronized (this.rates) {
-                rateMap = Optional.ofNullable(this.rates.get(timestamp)).orElse(new ConcurrentHashMap<>());
-                this.rates.putIfAbsent(timestamp, rateMap);
-            }
-        }
-        rateMap.put(term.getCurrencyCode(), exchangeRate);
-    }
-=======
->>>>>>> 340dac43
 
 }