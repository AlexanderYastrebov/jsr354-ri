/**
 * Copyright (c) 2012, 2014, Credit Suisse (Anatole Tresch), Werner Keil and others by the @author tag.
 *
 * Licensed under the Apache License, Version 2.0 (the "License"); you may not
 * use this file except in compliance with the License. You may obtain a copy of
 * the License at
 *
 * http://www.apache.org/licenses/LICENSE-2.0
 *
 * Unless required by applicable law or agreed to in writing, software
 * distributed under the License is distributed on an "AS IS" BASIS, WITHOUT
 * WARRANTIES OR CONDITIONS OF ANY KIND, either express or implied. See the
 * License for the specific language governing permissions and limitations under
 * the License.
 */
package org.javamoney.moneta.convert.internal;

import java.net.MalformedURLException;

import javax.money.convert.ConversionContext;
import javax.money.convert.ProviderContext;
import javax.money.convert.ProviderContextBuilder;
import javax.money.convert.RateType;

/**
 * <p>
 * This class implements an {@link javax.money.convert.ExchangeRateProvider}
 * that loads data from the European Central Bank data feed (XML). It loads the
 * current exchange rates, as well as historic rates for the past 1500 days. The
 * provider loads all data up to 1999 into its historic data cache.
 * </p>
 * <p>The default date is yesterday or the most recent day of week. To uses exchange rate from a specific date, you can use this way:</p>
 * <p><code>CurrencyUnit termCurrency = ...;</code></p>
 * <p><code>LocalDate localDate = ...;</code></p>
 * <p><code>ConversionQuery conversionQuery = ConversionQueryBuilder.of().setTermCurrency(euro).setTimestamp(localDate).build();</code>v
 * <p><code>CurrencyConversion currencyConversion = provider.getCurrencyConversion(conversionQuery);</code></p>
 * <p><code>MonetaryAmount money = ...;</code></p>
 * <p><code>MonetaryAmount result = currencyConversion.apply(money);</code></p>
 *
 * @author Anatole Tresch
 * @author Werner Keil
 * @author otaviojava
 */
<<<<<<< HEAD
public class ECBHistoricRateProvider extends AbstractRateProvider implements
        LoaderListener {
=======
public class ECBHistoricRateProvider extends AbstractECBCurrentRateProvider {
>>>>>>> 340dac43

	/**
     * The data id used for the LoaderService.
     */
    private static final String DATA_ID = ECBHistoricRateProvider.class.getSimpleName();

    /**
<<<<<<< HEAD
     * Historic exchange rates, rate timestamp as UTC long.
     */
    private final Map<Long, Map<String, ExchangeRate>> historicRates = new ConcurrentHashMap<>();
    /**
     * Parser factory.
     */
    private SAXParserFactory saxParserFactory = SAXParserFactory.newInstance();
    /**
=======
>>>>>>> 340dac43
     * The {@link ConversionContext} of this provider.
     */
    private static final ProviderContext CONTEXT =
            ProviderContextBuilder.of("ECB-HIST", RateType.HISTORIC, RateType.DEFERRED)
                    .set("providerDescription", "European Central Bank").set("days", 1500).build();

<<<<<<< HEAD
    private Long recentKey;

    /*
     * Constructor, also loads initial data.
     *
     * @throws MalformedURLException
     */
    public ECBHistoricRateProvider() throws MalformedURLException {
        super(CONTEXT);
        saxParserFactory.setNamespaceAware(false);
        saxParserFactory.setValidating(false);
        LoaderService loader = Bootstrap.getService(LoaderService.class);
        loader.addLoaderListener(this, DATA_ID);
        loader.loadDataAsync(DATA_ID);
    }

    @Override
    public void newDataLoaded(String data, InputStream is) {
        final int oldSize = this.historicRates.size();
        try {
            SAXParser parser = saxParserFactory.newSAXParser();
            parser.parse(is, new RateReadingHandler(historicRates));
            recentKey = null;
        } catch (Exception e) {
            LOGGER.log(Level.FINEST, "Error during data load.", e);
        }
        int newSize = this.historicRates.size();
        LOGGER.info("Loaded " + DATA_ID + " exchange rates for days:" + (newSize - oldSize));
    }

    /*
     * (non-Javadoc)
     *
     * @see javax.money.convert.spi.ExchangeRateProviderSpi#getExchangeRateType
     * ()
     */
    @Override
    public ProviderContext getProviderContext() {
        return CONTEXT;
    }

    @Override
    public ExchangeRate getExchangeRate(ConversionQuery query) {
        if (historicRates.isEmpty()) {
            return null;
        }

        Long timeStampMillis = getMillisSeconds(query);
        ExchangeRateBuilder builder = getBuilder(query, timeStampMillis);


        Map<String, ExchangeRate> targets = this.historicRates
                .get(timeStampMillis);
        if (Objects.isNull(targets)) {
            return null;
        }
        ExchangeRate sourceRate = targets.get(query.getBaseCurrency()
                .getCurrencyCode());
        ExchangeRate target = targets
                .get(query.getCurrency().getCurrencyCode());
        return createExchangeRate(query, builder, sourceRate, target);
    }

    private ExchangeRate createExchangeRate(ConversionQuery query,
                                            ExchangeRateBuilder builder, ExchangeRate sourceRate,
                                            ExchangeRate target) {

        if (areBothBaseCurrencies(query)) {
            builder.setFactor(DefaultNumberValue.ONE);
            return builder.build();
        } else if (BASE_CURRENCY_CODE.equals(query.getCurrency().getCurrencyCode())) {
            if (Objects.isNull(sourceRate)) {
                return null;
            }
            return reverse(sourceRate);
        } else if (BASE_CURRENCY_CODE.equals(query.getBaseCurrency()
                .getCurrencyCode())) {
            return target;
        } else {
            // Get Conversion base as derived rate: base -> EUR -> term
            ExchangeRate rate1 = getExchangeRate(
                    query.toBuilder().setTermCurrency(MonetaryCurrencies.getCurrency(BASE_CURRENCY_CODE)).build());
            ExchangeRate rate2 = getExchangeRate(
                    query.toBuilder().setBaseCurrency(MonetaryCurrencies.getCurrency(BASE_CURRENCY_CODE))
                            .setTermCurrency(query.getCurrency()).build());
            if (Objects.nonNull(rate1) || Objects.nonNull(rate2)) {
                builder.setFactor(multiply(rate1.getFactor(), rate2.getFactor()));
                builder.setRateChain(rate1, rate2);
                return builder.build();
            }
            return null;
        }
    }

    private boolean areBothBaseCurrencies(ConversionQuery query) {
        return BASE_CURRENCY_CODE.equals(query.getBaseCurrency().getCurrencyCode()) &&
                BASE_CURRENCY_CODE.equals(query.getCurrency().getCurrencyCode());
    }

    private Long getMillisSeconds(ConversionQuery query) {
        if (Objects.nonNull(query.getTimestamp())) {
            LocalDate timeStamp = query.getTimestamp().toLocalDate();

            Date date = Date.from(timeStamp.atStartOfDay()
                    .atZone(ZoneId.systemDefault()).toInstant());
            Long timeStampMillis = date.getTime();
            return timeStampMillis;
        } else {
            return getRecentKey();
        }
    }

    private Long getRecentKey() {
        if (Objects.isNull(recentKey)) {
            Comparator<Long> reversed = Comparator.<Long>naturalOrder().reversed();
            recentKey = historicRates.keySet().stream().sorted(reversed).findFirst().get();
        }
        return recentKey;
    }

    private ExchangeRateBuilder getBuilder(ConversionQuery query,
                                           Long timeStampMillis) {
        ExchangeRateBuilder builder = new ExchangeRateBuilder(
                ConversionContextBuilder.create(CONTEXT, RateType.HISTORIC)
                        .setTimestampMillis(timeStampMillis).build());
        builder.setBase(query.getBaseCurrency());
        builder.setTerm(query.getCurrency());
        return builder;
    }

    private ExchangeRate reverse(ExchangeRate rate) {
        if (Objects.isNull(rate)) {
            throw new IllegalArgumentException("Rate null is not reversable.");
        }
        return new ExchangeRateBuilder(rate).setRate(rate).setBase(rate.getCurrency()).setTerm(rate.getBaseCurrency())
                .setFactor(divide(DefaultNumberValue.ONE, rate.getFactor(), MathContext.DECIMAL64)).build();
    }
=======

	public ECBHistoricRateProvider() throws MalformedURLException {
		super(CONTEXT);
	}

	@Override
	public String getDataId() {
		return DATA_ID;
	}




>>>>>>> 340dac43

}<|MERGE_RESOLUTION|>--- conflicted
+++ resolved
@@ -41,12 +41,7 @@
  * @author Werner Keil
  * @author otaviojava
  */
-<<<<<<< HEAD
-public class ECBHistoricRateProvider extends AbstractRateProvider implements
-        LoaderListener {
-=======
 public class ECBHistoricRateProvider extends AbstractECBCurrentRateProvider {
->>>>>>> 340dac43
 
 	/**
      * The data id used for the LoaderService.
@@ -54,162 +49,12 @@
     private static final String DATA_ID = ECBHistoricRateProvider.class.getSimpleName();
 
     /**
-<<<<<<< HEAD
-     * Historic exchange rates, rate timestamp as UTC long.
-     */
-    private final Map<Long, Map<String, ExchangeRate>> historicRates = new ConcurrentHashMap<>();
-    /**
-     * Parser factory.
-     */
-    private SAXParserFactory saxParserFactory = SAXParserFactory.newInstance();
-    /**
-=======
->>>>>>> 340dac43
      * The {@link ConversionContext} of this provider.
      */
     private static final ProviderContext CONTEXT =
             ProviderContextBuilder.of("ECB-HIST", RateType.HISTORIC, RateType.DEFERRED)
                     .set("providerDescription", "European Central Bank").set("days", 1500).build();
 
-<<<<<<< HEAD
-    private Long recentKey;
-
-    /*
-     * Constructor, also loads initial data.
-     *
-     * @throws MalformedURLException
-     */
-    public ECBHistoricRateProvider() throws MalformedURLException {
-        super(CONTEXT);
-        saxParserFactory.setNamespaceAware(false);
-        saxParserFactory.setValidating(false);
-        LoaderService loader = Bootstrap.getService(LoaderService.class);
-        loader.addLoaderListener(this, DATA_ID);
-        loader.loadDataAsync(DATA_ID);
-    }
-
-    @Override
-    public void newDataLoaded(String data, InputStream is) {
-        final int oldSize = this.historicRates.size();
-        try {
-            SAXParser parser = saxParserFactory.newSAXParser();
-            parser.parse(is, new RateReadingHandler(historicRates));
-            recentKey = null;
-        } catch (Exception e) {
-            LOGGER.log(Level.FINEST, "Error during data load.", e);
-        }
-        int newSize = this.historicRates.size();
-        LOGGER.info("Loaded " + DATA_ID + " exchange rates for days:" + (newSize - oldSize));
-    }
-
-    /*
-     * (non-Javadoc)
-     *
-     * @see javax.money.convert.spi.ExchangeRateProviderSpi#getExchangeRateType
-     * ()
-     */
-    @Override
-    public ProviderContext getProviderContext() {
-        return CONTEXT;
-    }
-
-    @Override
-    public ExchangeRate getExchangeRate(ConversionQuery query) {
-        if (historicRates.isEmpty()) {
-            return null;
-        }
-
-        Long timeStampMillis = getMillisSeconds(query);
-        ExchangeRateBuilder builder = getBuilder(query, timeStampMillis);
-
-
-        Map<String, ExchangeRate> targets = this.historicRates
-                .get(timeStampMillis);
-        if (Objects.isNull(targets)) {
-            return null;
-        }
-        ExchangeRate sourceRate = targets.get(query.getBaseCurrency()
-                .getCurrencyCode());
-        ExchangeRate target = targets
-                .get(query.getCurrency().getCurrencyCode());
-        return createExchangeRate(query, builder, sourceRate, target);
-    }
-
-    private ExchangeRate createExchangeRate(ConversionQuery query,
-                                            ExchangeRateBuilder builder, ExchangeRate sourceRate,
-                                            ExchangeRate target) {
-
-        if (areBothBaseCurrencies(query)) {
-            builder.setFactor(DefaultNumberValue.ONE);
-            return builder.build();
-        } else if (BASE_CURRENCY_CODE.equals(query.getCurrency().getCurrencyCode())) {
-            if (Objects.isNull(sourceRate)) {
-                return null;
-            }
-            return reverse(sourceRate);
-        } else if (BASE_CURRENCY_CODE.equals(query.getBaseCurrency()
-                .getCurrencyCode())) {
-            return target;
-        } else {
-            // Get Conversion base as derived rate: base -> EUR -> term
-            ExchangeRate rate1 = getExchangeRate(
-                    query.toBuilder().setTermCurrency(MonetaryCurrencies.getCurrency(BASE_CURRENCY_CODE)).build());
-            ExchangeRate rate2 = getExchangeRate(
-                    query.toBuilder().setBaseCurrency(MonetaryCurrencies.getCurrency(BASE_CURRENCY_CODE))
-                            .setTermCurrency(query.getCurrency()).build());
-            if (Objects.nonNull(rate1) || Objects.nonNull(rate2)) {
-                builder.setFactor(multiply(rate1.getFactor(), rate2.getFactor()));
-                builder.setRateChain(rate1, rate2);
-                return builder.build();
-            }
-            return null;
-        }
-    }
-
-    private boolean areBothBaseCurrencies(ConversionQuery query) {
-        return BASE_CURRENCY_CODE.equals(query.getBaseCurrency().getCurrencyCode()) &&
-                BASE_CURRENCY_CODE.equals(query.getCurrency().getCurrencyCode());
-    }
-
-    private Long getMillisSeconds(ConversionQuery query) {
-        if (Objects.nonNull(query.getTimestamp())) {
-            LocalDate timeStamp = query.getTimestamp().toLocalDate();
-
-            Date date = Date.from(timeStamp.atStartOfDay()
-                    .atZone(ZoneId.systemDefault()).toInstant());
-            Long timeStampMillis = date.getTime();
-            return timeStampMillis;
-        } else {
-            return getRecentKey();
-        }
-    }
-
-    private Long getRecentKey() {
-        if (Objects.isNull(recentKey)) {
-            Comparator<Long> reversed = Comparator.<Long>naturalOrder().reversed();
-            recentKey = historicRates.keySet().stream().sorted(reversed).findFirst().get();
-        }
-        return recentKey;
-    }
-
-    private ExchangeRateBuilder getBuilder(ConversionQuery query,
-                                           Long timeStampMillis) {
-        ExchangeRateBuilder builder = new ExchangeRateBuilder(
-                ConversionContextBuilder.create(CONTEXT, RateType.HISTORIC)
-                        .setTimestampMillis(timeStampMillis).build());
-        builder.setBase(query.getBaseCurrency());
-        builder.setTerm(query.getCurrency());
-        return builder;
-    }
-
-    private ExchangeRate reverse(ExchangeRate rate) {
-        if (Objects.isNull(rate)) {
-            throw new IllegalArgumentException("Rate null is not reversable.");
-        }
-        return new ExchangeRateBuilder(rate).setRate(rate).setBase(rate.getCurrency()).setTerm(rate.getBaseCurrency())
-                .setFactor(divide(DefaultNumberValue.ONE, rate.getFactor(), MathContext.DECIMAL64)).build();
-    }
-=======
 
 	public ECBHistoricRateProvider() throws MalformedURLException {
 		super(CONTEXT);
@@ -223,6 +68,5 @@
 
 
 
->>>>>>> 340dac43
 
 }