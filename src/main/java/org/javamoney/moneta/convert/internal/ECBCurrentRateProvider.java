/**
 * Copyright (c) 2012, 2014, Credit Suisse (Anatole Tresch), Werner Keil and others by the @author tag.
 *
 * Licensed under the Apache License, Version 2.0 (the "License"); you may not
 * use this file except in compliance with the License. You may obtain a copy of
 * the License at
 *
 * http://www.apache.org/licenses/LICENSE-2.0
 *
 * Unless required by applicable law or agreed to in writing, software
 * distributed under the License is distributed on an "AS IS" BASIS, WITHOUT
 * WARRANTIES OR CONDITIONS OF ANY KIND, either express or implied. See the
 * License for the specific language governing permissions and limitations under
 * the License.
 */
package org.javamoney.moneta.convert.internal;

import java.net.MalformedURLException;

import javax.money.convert.ConversionContext;
import javax.money.convert.ProviderContext;
import javax.money.convert.ProviderContextBuilder;
import javax.money.convert.RateType;

/**
 * This class implements an {@link javax.money.convert.ExchangeRateProvider} that loads data from
 * the European Central Bank data feed (XML). It loads the current exchange
 * rates. The provider loads all data up to 1999 into its
 * historic data cache.
 *
 * @author Anatole Tresch
 * @author Werner Keil
 * @author otaviojava
 */
<<<<<<< HEAD
public class ECBCurrentRateProvider extends AbstractRateProvider implements LoaderListener {
=======
public class ECBCurrentRateProvider extends AbstractECBCurrentRateProvider {
>>>>>>> 340dac43

    /**
     * The data id used for the LoaderService.
     */
    private static final String DATA_ID = ECBCurrentRateProvider.class.getSimpleName();
<<<<<<< HEAD

    /**
     * Current exchange rates.
     */
    private Map<String, ExchangeRate> currentRates = new ConcurrentHashMap<>();
    /**
     * Parser factory.
     */
    private SAXParserFactory saxParserFactory = SAXParserFactory.newInstance();
=======
>>>>>>> 340dac43
    /**
     * The {@link ConversionContext} of this provider.
     */
    private static final ProviderContext CONTEXT =
            ProviderContextBuilder.of("ECB", RateType.DEFERRED).set("providerDescription", "European Central Bank")
                    .set("days", 1).build();

<<<<<<< HEAD
    /**
     * Constructor, also loads initial data.
     *
     * @throws MalformedURLException
     */
    public ECBCurrentRateProvider() throws MalformedURLException {
        super(CONTEXT);
        saxParserFactory.setNamespaceAware(false);
        saxParserFactory.setValidating(false);
        LoaderService loader = Bootstrap.getService(LoaderService.class);
        loader.addLoaderListener(this, DATA_ID);
        try {
            loader.loadData(DATA_ID);
        } catch (IOException e) {
            LOGGER.log(Level.SEVERE, "Error loading ECB data.", e);
        }
    }

    /**
     * (Re)load the given data feed. Logs an error if loading fails.
     */
    @Override
    public void newDataLoaded(String data, InputStream is) {
        try {
            SAXParser parser = saxParserFactory.newSAXParser();
            parser.parse(is, new RateReadingHandler());
            LOGGER.info("Loaded current " + DATA_ID + " exchange rates.");
        } catch (Exception e) {
            LOGGER.log(Level.SEVERE, "Error reading resource for ECB currencies: ", e);
        }
    }

    @Override
    public boolean isAvailable(ConversionQuery conversionQuery) {
        String baseCode = conversionQuery.getBaseCurrency().getCurrencyCode();
        String termCode = conversionQuery.getCurrency().getCurrencyCode();
        if (!"EUR".equals(baseCode) && !currentRates.containsKey(baseCode)) {
            return false;
        }
        return !(!"EUR".equals(termCode) && !currentRates.containsKey(termCode))
                && Objects.isNull(conversionQuery.getTimestampMillis());
    }

    @Override
    public ExchangeRate getExchangeRate(ConversionQuery conversionQuery) {
        if (!isAvailable(conversionQuery)) {
            return null;
        }
        return getExchangeRateInternal(conversionQuery.getBaseCurrency(), conversionQuery.getCurrency());
    }

    private ExchangeRate getExchangeRateInternal(CurrencyUnit base, CurrencyUnit term) {
        ExchangeRateBuilder builder =
                new ExchangeRateBuilder(ConversionContextBuilder.create(CONTEXT, RateType.DEFERRED).build());
        builder.setBase(base);
        builder.setTerm(term);
        ExchangeRate sourceRate;
        ExchangeRate target;
        if (currentRates.isEmpty()) {
            return null;
        }
        sourceRate = currentRates.get(base.getCurrencyCode());
        target = currentRates.get(term.getCurrencyCode());
        if (base.getCurrencyCode().equals(term.getCurrencyCode())) {
            return null;
        }
        if (BASE_CURRENCY_CODE.equals(term.getCurrencyCode())) {
            if (Objects.isNull(sourceRate)) {
                return null;
            }
            return getReversed(sourceRate);
        } else if (BASE_CURRENCY_CODE.equals(base.getCurrencyCode())) {
            return target;
        } else {
            // Get Conversion base as derived rate: base -> EUR -> term
            ExchangeRate rate1 = getExchangeRateInternal(base, MonetaryCurrencies.getCurrency(BASE_CURRENCY_CODE));
            ExchangeRate rate2 = getExchangeRateInternal(MonetaryCurrencies.getCurrency(BASE_CURRENCY_CODE), term);
            if (Objects.nonNull(rate1) && Objects.nonNull(rate2)) {
                builder.setFactor(multiply(rate1.getFactor(), rate2.getFactor()));
                builder.setRateChain(rate1, rate2);
                return builder.build();
            }
        }
        return null;
    }


    /*
         * (non-Javadoc)
         *
         * @see
         * javax.money.convert.ExchangeRateProvider#getReversed(javax.money.convert
         * .ExchangeRate)
         */
    @Override
    public ExchangeRate getReversed(ExchangeRate rate) {
        if (rate.getConversionContext().getProviderName().equals(CONTEXT.getProviderName())) {
            return new ExchangeRateBuilder(rate.getConversionContext()).setTerm(rate.getBaseCurrency())
                    .setBase(rate.getCurrency()).setFactor(new DefaultNumberValue(BigDecimal.ONE.divide(rate.getFactor()
                                    .numberValue(
                                            BigDecimal.class),
                            MathContext
                                    .DECIMAL64)))
                    .build();
        }
        return null;
    }

    /**
     * SAX Event Handler that reads the quotes.
     * <p>
     * Format: <gesmes:Envelope
     * xmlns:gesmes="http://www.gesmes.org/xml/2002-08-01"
     * xmlns="http://www.ecb.int/vocabulary/2002-08-01/eurofxref">
     * <gesmes:subject>Reference rates</gesmes:subject> <gesmes:Sender>
     * <gesmes:name>European Central Bank</gesmes:name> </gesmes:Sender> <Cube>
     * <Cube time="2013-02-21">...</Cube> <Cube time="2013-02-20">...</Cube>
     * <Cube time="2013-02-19"> <Cube currency="USD" rate="1.3349"/> <Cube
     * currency="JPY" rate="124.81"/> <Cube currency="BGN" rate="1.9558"/> <Cube
     * currency="CZK" rate="25.434"/> <Cube currency="DKK" rate="7.4599"/> <Cube
     * currency="GBP" rate="0.8631"/> <Cube currency="HUF" rate="290.79"/> <Cube
     * currency="LTL" rate="3.4528"/> ...
     *
     * @author Anatole Tresch
     */
    private class RateReadingHandler extends DefaultHandler {

        /**
         * Date parser.
         */
        private SimpleDateFormat dateFormat = new SimpleDateFormat("yyyy-MM-dd");
        /**
         * Current timestamp for the given section.
         */
        private Long timestamp;

        /**
         * Creates a new parser.
         */
        public RateReadingHandler() {
            dateFormat.setTimeZone(TimeZone.getTimeZone("UTC"));
        }

        /*
         * (non-Javadoc)
         *
         * @see
         * org.xml.sax.helpers.DefaultHandler#startElement(java.lang.String,
         * java.lang.String, java.lang.String, org.xml.sax.Attributes)
         */
        @Override
        public void startElement(String uri, String localName, String qName, Attributes attributes) throws SAXException {
            try {
                if ("Cube".equals(qName)) {
                    if (Objects.nonNull(attributes.getValue("time"))) {
                        Date date = dateFormat.parse(attributes.getValue("time"));
                        timestamp = date.getTime();
                    } else if (Objects.nonNull(attributes.getValue("currency"))) {
                        // read data <Cube currency="USD" rate="1.3349"/>
                        CurrencyUnit tgtCurrency = MonetaryCurrencies.getCurrency(attributes.getValue("currency"));
                        addRate(tgtCurrency, timestamp,
                                BigDecimal.valueOf(Double.parseDouble(attributes.getValue("rate"))));
                    }
                }
                super.startElement(uri, localName, qName, attributes);
            } catch (ParseException e) {
                throw new SAXException("Failed to read.", e);
            }
        }

    }

    /**
     * Method to add a currency exchange rate.
     *
     * @param term      the term (target) currency, mapped from EUR.
     * @param timestamp The target day.
     * @param factor    The conversion factor.
     */
    void addRate(CurrencyUnit term, Long timestamp, Number factor) {
        ExchangeRateBuilder builder;
        if (timestamp == null) {
            builder = new ExchangeRateBuilder(ConversionContextBuilder.create(CONTEXT, RateType.DEFERRED).build());
        } else {
            builder = new ExchangeRateBuilder(
                    ConversionContextBuilder.create(CONTEXT, RateType.DEFERRED).setTimestampMillis(timestamp).build());
        }
        builder.setBase(BASE_CURRENCY);
        builder.setTerm(term);
        builder.setFactor(new DefaultNumberValue(factor));
        this.currentRates.put(term.getCurrencyCode(), builder.build());
    }
=======
	public ECBCurrentRateProvider() throws MalformedURLException {
		super(CONTEXT);
	}

	@Override
	public String getDataId() {
		return DATA_ID;
	}
>>>>>>> 340dac43

}<|MERGE_RESOLUTION|>--- conflicted
+++ resolved
@@ -32,28 +32,12 @@
  * @author Werner Keil
  * @author otaviojava
  */
-<<<<<<< HEAD
-public class ECBCurrentRateProvider extends AbstractRateProvider implements LoaderListener {
-=======
 public class ECBCurrentRateProvider extends AbstractECBCurrentRateProvider {
->>>>>>> 340dac43
 
     /**
      * The data id used for the LoaderService.
      */
     private static final String DATA_ID = ECBCurrentRateProvider.class.getSimpleName();
-<<<<<<< HEAD
-
-    /**
-     * Current exchange rates.
-     */
-    private Map<String, ExchangeRate> currentRates = new ConcurrentHashMap<>();
-    /**
-     * Parser factory.
-     */
-    private SAXParserFactory saxParserFactory = SAXParserFactory.newInstance();
-=======
->>>>>>> 340dac43
     /**
      * The {@link ConversionContext} of this provider.
      */
@@ -61,200 +45,6 @@
             ProviderContextBuilder.of("ECB", RateType.DEFERRED).set("providerDescription", "European Central Bank")
                     .set("days", 1).build();
 
-<<<<<<< HEAD
-    /**
-     * Constructor, also loads initial data.
-     *
-     * @throws MalformedURLException
-     */
-    public ECBCurrentRateProvider() throws MalformedURLException {
-        super(CONTEXT);
-        saxParserFactory.setNamespaceAware(false);
-        saxParserFactory.setValidating(false);
-        LoaderService loader = Bootstrap.getService(LoaderService.class);
-        loader.addLoaderListener(this, DATA_ID);
-        try {
-            loader.loadData(DATA_ID);
-        } catch (IOException e) {
-            LOGGER.log(Level.SEVERE, "Error loading ECB data.", e);
-        }
-    }
-
-    /**
-     * (Re)load the given data feed. Logs an error if loading fails.
-     */
-    @Override
-    public void newDataLoaded(String data, InputStream is) {
-        try {
-            SAXParser parser = saxParserFactory.newSAXParser();
-            parser.parse(is, new RateReadingHandler());
-            LOGGER.info("Loaded current " + DATA_ID + " exchange rates.");
-        } catch (Exception e) {
-            LOGGER.log(Level.SEVERE, "Error reading resource for ECB currencies: ", e);
-        }
-    }
-
-    @Override
-    public boolean isAvailable(ConversionQuery conversionQuery) {
-        String baseCode = conversionQuery.getBaseCurrency().getCurrencyCode();
-        String termCode = conversionQuery.getCurrency().getCurrencyCode();
-        if (!"EUR".equals(baseCode) && !currentRates.containsKey(baseCode)) {
-            return false;
-        }
-        return !(!"EUR".equals(termCode) && !currentRates.containsKey(termCode))
-                && Objects.isNull(conversionQuery.getTimestampMillis());
-    }
-
-    @Override
-    public ExchangeRate getExchangeRate(ConversionQuery conversionQuery) {
-        if (!isAvailable(conversionQuery)) {
-            return null;
-        }
-        return getExchangeRateInternal(conversionQuery.getBaseCurrency(), conversionQuery.getCurrency());
-    }
-
-    private ExchangeRate getExchangeRateInternal(CurrencyUnit base, CurrencyUnit term) {
-        ExchangeRateBuilder builder =
-                new ExchangeRateBuilder(ConversionContextBuilder.create(CONTEXT, RateType.DEFERRED).build());
-        builder.setBase(base);
-        builder.setTerm(term);
-        ExchangeRate sourceRate;
-        ExchangeRate target;
-        if (currentRates.isEmpty()) {
-            return null;
-        }
-        sourceRate = currentRates.get(base.getCurrencyCode());
-        target = currentRates.get(term.getCurrencyCode());
-        if (base.getCurrencyCode().equals(term.getCurrencyCode())) {
-            return null;
-        }
-        if (BASE_CURRENCY_CODE.equals(term.getCurrencyCode())) {
-            if (Objects.isNull(sourceRate)) {
-                return null;
-            }
-            return getReversed(sourceRate);
-        } else if (BASE_CURRENCY_CODE.equals(base.getCurrencyCode())) {
-            return target;
-        } else {
-            // Get Conversion base as derived rate: base -> EUR -> term
-            ExchangeRate rate1 = getExchangeRateInternal(base, MonetaryCurrencies.getCurrency(BASE_CURRENCY_CODE));
-            ExchangeRate rate2 = getExchangeRateInternal(MonetaryCurrencies.getCurrency(BASE_CURRENCY_CODE), term);
-            if (Objects.nonNull(rate1) && Objects.nonNull(rate2)) {
-                builder.setFactor(multiply(rate1.getFactor(), rate2.getFactor()));
-                builder.setRateChain(rate1, rate2);
-                return builder.build();
-            }
-        }
-        return null;
-    }
-
-
-    /*
-         * (non-Javadoc)
-         *
-         * @see
-         * javax.money.convert.ExchangeRateProvider#getReversed(javax.money.convert
-         * .ExchangeRate)
-         */
-    @Override
-    public ExchangeRate getReversed(ExchangeRate rate) {
-        if (rate.getConversionContext().getProviderName().equals(CONTEXT.getProviderName())) {
-            return new ExchangeRateBuilder(rate.getConversionContext()).setTerm(rate.getBaseCurrency())
-                    .setBase(rate.getCurrency()).setFactor(new DefaultNumberValue(BigDecimal.ONE.divide(rate.getFactor()
-                                    .numberValue(
-                                            BigDecimal.class),
-                            MathContext
-                                    .DECIMAL64)))
-                    .build();
-        }
-        return null;
-    }
-
-    /**
-     * SAX Event Handler that reads the quotes.
-     * <p>
-     * Format: <gesmes:Envelope
-     * xmlns:gesmes="http://www.gesmes.org/xml/2002-08-01"
-     * xmlns="http://www.ecb.int/vocabulary/2002-08-01/eurofxref">
-     * <gesmes:subject>Reference rates</gesmes:subject> <gesmes:Sender>
-     * <gesmes:name>European Central Bank</gesmes:name> </gesmes:Sender> <Cube>
-     * <Cube time="2013-02-21">...</Cube> <Cube time="2013-02-20">...</Cube>
-     * <Cube time="2013-02-19"> <Cube currency="USD" rate="1.3349"/> <Cube
-     * currency="JPY" rate="124.81"/> <Cube currency="BGN" rate="1.9558"/> <Cube
-     * currency="CZK" rate="25.434"/> <Cube currency="DKK" rate="7.4599"/> <Cube
-     * currency="GBP" rate="0.8631"/> <Cube currency="HUF" rate="290.79"/> <Cube
-     * currency="LTL" rate="3.4528"/> ...
-     *
-     * @author Anatole Tresch
-     */
-    private class RateReadingHandler extends DefaultHandler {
-
-        /**
-         * Date parser.
-         */
-        private SimpleDateFormat dateFormat = new SimpleDateFormat("yyyy-MM-dd");
-        /**
-         * Current timestamp for the given section.
-         */
-        private Long timestamp;
-
-        /**
-         * Creates a new parser.
-         */
-        public RateReadingHandler() {
-            dateFormat.setTimeZone(TimeZone.getTimeZone("UTC"));
-        }
-
-        /*
-         * (non-Javadoc)
-         *
-         * @see
-         * org.xml.sax.helpers.DefaultHandler#startElement(java.lang.String,
-         * java.lang.String, java.lang.String, org.xml.sax.Attributes)
-         */
-        @Override
-        public void startElement(String uri, String localName, String qName, Attributes attributes) throws SAXException {
-            try {
-                if ("Cube".equals(qName)) {
-                    if (Objects.nonNull(attributes.getValue("time"))) {
-                        Date date = dateFormat.parse(attributes.getValue("time"));
-                        timestamp = date.getTime();
-                    } else if (Objects.nonNull(attributes.getValue("currency"))) {
-                        // read data <Cube currency="USD" rate="1.3349"/>
-                        CurrencyUnit tgtCurrency = MonetaryCurrencies.getCurrency(attributes.getValue("currency"));
-                        addRate(tgtCurrency, timestamp,
-                                BigDecimal.valueOf(Double.parseDouble(attributes.getValue("rate"))));
-                    }
-                }
-                super.startElement(uri, localName, qName, attributes);
-            } catch (ParseException e) {
-                throw new SAXException("Failed to read.", e);
-            }
-        }
-
-    }
-
-    /**
-     * Method to add a currency exchange rate.
-     *
-     * @param term      the term (target) currency, mapped from EUR.
-     * @param timestamp The target day.
-     * @param factor    The conversion factor.
-     */
-    void addRate(CurrencyUnit term, Long timestamp, Number factor) {
-        ExchangeRateBuilder builder;
-        if (timestamp == null) {
-            builder = new ExchangeRateBuilder(ConversionContextBuilder.create(CONTEXT, RateType.DEFERRED).build());
-        } else {
-            builder = new ExchangeRateBuilder(
-                    ConversionContextBuilder.create(CONTEXT, RateType.DEFERRED).setTimestampMillis(timestamp).build());
-        }
-        builder.setBase(BASE_CURRENCY);
-        builder.setTerm(term);
-        builder.setFactor(new DefaultNumberValue(factor));
-        this.currentRates.put(term.getCurrencyCode(), builder.build());
-    }
-=======
 	public ECBCurrentRateProvider() throws MalformedURLException {
 		super(CONTEXT);
 	}
@@ -263,6 +53,5 @@
 	public String getDataId() {
 		return DATA_ID;
 	}
->>>>>>> 340dac43
 
 }