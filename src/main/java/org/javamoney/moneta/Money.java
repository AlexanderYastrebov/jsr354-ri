--- conflicted
+++ resolved
@@ -662,55 +662,14 @@
 		return equals(Money.from(amount));
 	}
 
-	// /**
-	// * Creates a new {@link MonetaryAmount}, using the current amount as a
-	// * template, reusing the algorithmic implementation, the current
-	// * {@link MonetaryContext} and the numeric value.
-	// * <p>
-	// * This method is used for creating a new amount result after having done
-	// * calculations that are not directly mappable to the default monetary
-	// * arithmetics, e.g. currency conversion.
-	// *
-	// * @see javax.money.MonetaryAmount#with(javax.money.CurrencyUnit)
-	// * @param unit
-	// * the new {@link CurrencyUnit} of the amount to be created.
-	// * @return the new {@link MonetaryAmount} with the given
-	// * {@link CurrencyUnit}, but the same numeric value and
-	// * {@link MonetaryContext}.
-	// */
-	// @Override
-	// public Money with(CurrencyUnit unit) {
-	// return Money.of(unit, this.number, this.monetaryContext);
-	// }
-	//
-	// /**
-	// * Creates a new Money instance, hereby changing the {@link MonetaryContext}
-	// * to be used. This allows to adapt the {@link MonetaryContext}, when
-	// * required.
-	// *
-	// * @param context
-	// * the {@link MonetaryContext} to be replaced, not {@code null}
-	// * @return the new amount with the same numeric value and
-	// * {@link CurrencyUnit}, but the new {@link MonetaryContext}.
-	// * @throws ArithemticException
-	// * if the number of this instance exceeds the capabilities of
-	// * the given {@link MonetaryContext}.
-	// */
-	// public Money with(MonetaryContext<Money> context) {
-	// Objects.requireNonNull(context, "MathContext required");
-	// return new Money(getCurrency(), this.number, context);
-	// }
-	//
-	// /*
-	// * (non-Javadoc)
-	// *
-	// * @see org.javamoney.moneta.AbstractMoney#with(javax.money.CurrencyUnit,
-	// * java.math.BigDecimal)
-	// */
-	// @Override
-	// public Money with(CurrencyUnit unit, Number amount) {
-	// return Money.of(unit, getBigDecimal(amount), getMonetaryContext());
-	// }
+	/*
+	 * (non-Javadoc)
+	 * @see javax.money.MonetaryAmount#getFactory()
+	 */
+	@Override
+	public MonetaryAmountFactory getFactory() {
+		return new MoneyAmountFactory().with(this);
+	}
 
 	/*
 	 * (non-Javadoc)
@@ -927,36 +886,10 @@
 				monetaryContext);
 	}
 
-<<<<<<< HEAD
 	/**
 	 * Converts (if necessary) the given {@link MonetaryAmount} to a {@link Money} instance. The
 	 * {@link MonetaryContext} will be adapted as necessary, if the precision of the given amount
 	 * exceeds the capabilities of the default {@link MonetaryContext}.
-=======
-	/**
-	 * Factory method creating a zero instance with the given {@code currency);
-	 * @param currency the target currency of the amount being created.
-	 * @return
-	 */
-	public static Money ofZero(CurrencyUnit currency) {
-		return of(currency, BigDecimal.ZERO);
-	}
-
-	/**
-	 * Factory method creating a zero instance with the given {@code currency code);
-	 * @param currencyCode the target currency code for the amount being created.
-	 * @return
-	 */
-	public static Money ofZero(String currencyCode) {
-		return of(currencyCode, BigDecimal.ZERO);
-	}
-	
-	/**
-	 * Converts (if necessary) the given {@link MonetaryAmount} to a
-	 * {@link Money} instance. The {@link MonetaryContext} will be adapted as
-	 * necessary, if the precision of the given amount exceeds the capabilities
-	 * of the default {@link MonetaryContext}.
->>>>>>> c48c3946
 	 * 
 	 * @param amt
 	 *            the amount to be converted
@@ -971,9 +904,4 @@
 				amt.getMonetaryContext());
 	}
 
-	@Override
-	public MonetaryAmountFactory getFactory() {
-		return new MoneyAmountFactory().with(this);
-	}
-
 }