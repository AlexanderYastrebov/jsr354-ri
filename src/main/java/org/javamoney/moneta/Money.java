--- conflicted
+++ resolved
@@ -1,2286 +1,1143 @@
-<<<<<<< HEAD
-/*
- * Copyright (c) 2012, 2013, Credit Suisse (Anatole Tresch), Werner Keil.
- * 
- * Licensed under the Apache License, Version 2.0 (the "License"); you may not
- * use this file except in compliance with the License. You may obtain a copy of
- * the License at
- * 
- * http://www.apache.org/licenses/LICENSE-2.0
- * 
- * Unless required by applicable law or agreed to in writing, software
- * distributed under the License is distributed on an "AS IS" BASIS, WITHOUT
- * WARRANTIES OR CONDITIONS OF ANY KIND, either express or implied. See the
- * License for the specific language governing permissions and limitations under
- * the License.
- */
-package org.javamoney.moneta;
-
-import java.io.IOException;
-import java.io.InputStream;
-import java.io.ObjectInputStream;
-import java.io.ObjectOutputStream;
-import java.io.ObjectStreamException;
-import java.io.Serializable;
-import java.math.BigDecimal;
-import java.math.BigInteger;
-import java.math.MathContext;
-import java.math.RoundingMode;
-import java.net.URL;
-import java.util.Locale;
-import java.util.Objects;
-import java.util.Properties;
-import java.util.concurrent.atomic.AtomicLong;
-import java.util.logging.Level;
-import java.util.logging.Logger;
-
-import javax.money.CurrencyUnit;
-import javax.money.MonetaryAdjuster;
-import javax.money.MonetaryAmount;
-import javax.money.MonetaryQuery;
-
-/**
- * Platform RI: Default immutable implementation of {@link MonetaryAmount} based
- * on {@link BigDecimal} for the numeric representation.
- * <p>
- * As required by {@link MonetaryAmount} this class is final, thread-safe,
- * immutable and serializable.
- * <p>
- * This class uses a default MathContext. The default MathContext can be
- * configured by adding a file {@code /javamoney.properties} to the classpath,
- * with the following content:
- * 
- * <pre>
- * # Default MathContext for Money
- * #-------------------------------
- * # Custom MathContext, overrides entries from org.javamoney.moneta.Money.mathContext
- * # RoundingMode hereby is optional (default = HALF_EVEN)
- * org.javamoney.moneta.Money.defaults.precision=256
- * org.javamoney.moneta.Money.defaults.roundingMode=HALF_EVEN
- * # or, 
- * # use one of DECIMAL32,DECIMAL64(default),DECIMAL128,UNLIMITED
- * # org.javamoney.moneta.Money.mathContext=DECIMAL128
- * </pre>
- * 
- * @version 0.6.1
- * @author Anatole Tresch
- * @author Werner Keil
- */
-public final class Money implements MonetaryAmount, Comparable<MonetaryAmount>,
-		Serializable {
-
-	/**
-	 * 
-	 */
-	private static final long serialVersionUID = -7565813772046251748L;
-
-	public static final MathContext DEFAULT_MATH_CONTEXT = initDefaultMathContext();
-
-	private static final int[] DENOM_ARRAY = new int[] { 1, 10, 100, 1000,
-			10000, 100000, 1000000 };
-
-	/** The numeric part of this amount. */
-	private BigDecimal number;
-
-	/** The currency of this amount. */
-	private CurrencyUnit currency;
-
-	/** tHE DEFAULT {@link MathContext} used by this instance, e.g. on division. */
-	private MathContext mathContext;
-
-	/**
-	 * Creates a new instance os {@link Money}.
-	 * 
-	 * @param currency
-	 *            the currency, not null.
-	 * @param number
-	 *            the amount, not null.
-	 */
-	private Money(CurrencyUnit currency, Number number) {
-		this(currency, number, null);
-	}
-
-	/**
-	 * Evaluates the default MathContext to be used for {@link Money}. This will
-	 * try to read /javamoney.properties from the classpath:
-	 * 
-	 * <pre>
-	 * # Default MathContext for Money
-	 * #-------------------------------
-	 * # Custom MathContext, overrides entries from org.javamoney.moneta.Money.mathContext
-	 * # RoundingMode hereby is optional (default = HALF_EVEN)
-	 * org.javamoney.moneta.Money.defaults.precision=256
-	 * org.javamoney.moneta.Money.defaults.roundingMode=HALF_EVEN
-	 * # or, 
-	 * # use one of DECIMAL32,DECIMAL64(default),DECIMAL128,UNLIMITED
-	 * # org.javamoney.moneta.Money.mathContext=DECIMAL128
-	 * </pre>
-	 * 
-	 * @return
-	 */
-	private static MathContext initDefaultMathContext() {
-		InputStream is = null;
-		try {
-			Properties props = new Properties();
-			URL url = Money.class.getResource("/javamoney.properties");
-			if (url != null) {
-				is = url
-						.openStream();
-				props.load(is);
-				String value = props
-						.getProperty("org.javamoney.moneta.Money.defaults.precision");
-				if (value != null) {
-					int prec = Integer.parseInt(value);
-					value = props
-							.getProperty("org.javamoney.moneta.Money.defaults.roundingMode");
-					RoundingMode rm = value != null ? RoundingMode
-							.valueOf(value
-									.toUpperCase(Locale.ENGLISH))
-							: RoundingMode.HALF_EVEN;
-					MathContext mc = new MathContext(prec, rm);
-					Logger.getLogger(Money.class.getName()).info(
-							"Using custom MathContext: precision=" + prec
-									+ ", roundingMode=" + rm);
-					return mc;
-				}
-				else {
-					value = props
-							.getProperty("org.javamoney.moneta.Money.defaults.mathContext");
-					if (value != null) {
-						switch (value.toUpperCase(Locale.ENGLISH)) {
-						case "DECIMAL32":
-							Logger.getLogger(Money.class.getName()).info(
-									"Using MathContext.DECIMAL32");
-							return MathContext.DECIMAL32;
-						case "DECIMAL64":
-							Logger.getLogger(Money.class.getName()).info(
-									"Using MathContext.DECIMAL64");
-							return MathContext.DECIMAL64;
-						case "DECIMAL128":
-							Logger.getLogger(Money.class.getName())
-									.info(
-											"Using MathContext.DECIMAL128");
-							return MathContext.DECIMAL128;
-						case "UNLIMITED":
-							Logger.getLogger(Money.class.getName()).info(
-									"Using MathContext.UNLIMITED");
-							return MathContext.UNLIMITED;
-						}
-					}
-				}
-			}
-			Logger.getLogger(Money.class.getName()).info(
-					"Using default MathContext.DECIMAL64");
-			return MathContext.DECIMAL64;
-		} catch (Exception e) {
-			Logger.getLogger(Money.class.getName())
-					.log(Level.SEVERE,
-							"Error evaluating default MathContext, using default (MathContext.DECIMAL64).",
-							e);
-			return MathContext.DECIMAL64;
-		} finally {
-			if (is != null) {
-				try {
-					is.close();
-				} catch (IOException e) {
-					Logger.getLogger(Money.class.getName())
-							.log(Level.WARNING,
-									"Error closing InputStream after evaluating default MathContext.",
-									e);
-				}
-			}
-		}
-	}
-
-	/**
-	 * Creates a new instance os {@link Money}.
-	 * 
-	 * @param currency
-	 *            the currency, not null.
-	 * @param number
-	 *            the amount, not null.
-	 */
-	private Money(CurrencyUnit currency, Number number, MathContext mathContext) {
-		Objects.requireNonNull(currency, "Currency is required.");
-		Objects.requireNonNull(number, "Number is required.");
-		checkNumber(number);
-		this.currency = currency;
-		if (mathContext != null) {
-			this.mathContext = mathContext;
-			this.number = getBigDecimal(number, mathContext);
-		}
-		else {
-			this.mathContext = DEFAULT_MATH_CONTEXT;
-			this.number = getBigDecimal(number, null);
-		}
-
-	}
-
-	// Static Factory Methods
-	/**
-	 * Translates a {@code BigDecimal} value and a {@code CurrencyUnit} currency
-	 * into a {@code Money}.
-	 * 
-	 * @param number
-	 *            numeric value of the {@code Money}.
-	 * @param currency
-	 *            currency unit of the {@code Money}.
-	 * @return a {@code Money} combining the numeric value and currency unit.
-	 */
-	public static Money of(CurrencyUnit currency, BigDecimal number) {
-		return new Money(currency, number);
-	}
-
-	/**
-	 * Translates a {@code BigDecimal} value and a {@code CurrencyUnit} currency
-	 * into a {@code Money}.
-	 * 
-	 * @param number
-	 *            numeric value of the {@code Money}.
-	 * @param currency
-	 *            currency unit of the {@code Money}.
-	 * @param mathContext
-	 *            the {@link MathContext} to be used.
-	 * @return a {@code Money} combining the numeric value and currency unit.
-	 */
-	public static Money of(CurrencyUnit currency, BigDecimal number,
-			MathContext mathContext) {
-		return new Money(currency, number, mathContext);
-	}
-
-	/**
-	 * Static factory method for creating a new instance of {@link Money}.
-	 * 
-	 * @param currency
-	 *            The target currency, not null.
-	 * @param number
-	 *            The numeric part, not null.
-	 * @return A new instance of {@link Money}.
-	 */
-	public static Money of(CurrencyUnit currency, Number number) {
-		return new Money(currency, number);
-	}
-
-	/**
-	 * Static factory method for creating a new instance of {@link Money}.
-	 * 
-	 * @param currency
-	 *            The target currency, not null.
-	 * @param number
-	 *            The numeric part, not null.
-	 * @return A new instance of {@link Money}.
-	 */
-	public static Money of(CurrencyUnit currency, Number number,
-			MathContext mathContext) {
-		return new Money(currency, number, mathContext);
-	}
-
-	/**
-	 * Static factory method for creating a new instance of {@link Money}.
-	 * 
-	 * @param isoCurrencyCode
-	 *            The target currency as ISO currency code.
-	 * @param number
-	 *            The numeric part, not null.
-	 * @return A new instance of {@link Money}.
-	 */
-	public static Money of(String currencyCode, Number number) {
-		return new Money(MoneyCurrency.of(currencyCode), number);
-	}
-
-	/**
-	 * Static factory method for creating a new instance of {@link Money}.
-	 * 
-	 * @param isoCurrencyCode
-	 *            The target currency as ISO currency code.
-	 * @param number
-	 *            The numeric part, not null.
-	 * @return A new instance of {@link Money}.
-	 */
-	public static Money of(String currencyCode, Number number,
-			MathContext mathContext) {
-		return new Money(MoneyCurrency.of(currencyCode), number, mathContext);
-	}
-
-/**
-	 * Factory method creating a zero instance with the given {@code currency);
-	 * @param currency the target currency of the amount being created.
-	 * @return
-	 */
-	public static Money ofZero(CurrencyUnit currency) {
-		return new Money(currency, BigDecimal.ZERO, DEFAULT_MATH_CONTEXT);
-	}
-
-/**
-	 * Factory method creating a zero instance with the given {@code currency);
-	 * @param currency the target currency of the amount being created.
-	 * @return
-	 */
-	public static Money ofZero(String currency) {
-		return ofZero(MoneyCurrency.of(currency));
-	}
-
-	/*
-	 * (non-Javadoc)
-	 * 
-	 * @see java.lang.Object#hashCode()
-	 */
-	@Override
-	public int hashCode() {
-		final int prime = 31;
-		int result = 1;
-		result = prime * result
-				+ ((currency == null) ? 0 : currency.hashCode());
-		return prime * result + asNumberStripped().hashCode();
-	}
-
-	/*
-	 * (non-Javadoc)
-	 * 
-	 * @see java.lang.Object#equals(java.lang.Object)
-	 */
-	@Override
-	public boolean equals(Object obj) {
-		if (this == obj)
-			return true;
-		if (obj == null)
-			return false;
-		if (getClass() != obj.getClass())
-			return false;
-		Money other = (Money) obj;
-		if (currency == null) {
-			if (other.currency != null)
-				return false;
-		} else if (!currency.equals(other.currency))
-			return false;
-		return asNumberStripped().equals(other.asNumberStripped());
-	}
-
-	/**
-	 * Method that returns BigDecimal.ZERO, if {@link #isZero()}, and #number
-	 * {@link #stripTrailingZeros()} in all other cases.
-	 * 
-	 * @return the stripped number value.
-	 */
-	public BigDecimal asNumberStripped() {
-		if (isZero()) {
-			return BigDecimal.ZERO;
-		}
-		return this.number.stripTrailingZeros();
-	}
-
-	/*
-	 * @see java.lang.Comparable#compareTo(java.lang.Object)
-	 */
-	public int compareTo(MonetaryAmount o) {
-		Objects.requireNonNull(o);
-		int compare = -1;
-		if (this.currency.equals(o.getCurrency())) {
-			compare = this.number.compareTo(Money.from(o).number);
-		} else {
-			compare = this.currency.getCurrencyCode().compareTo(
-					o.getCurrency().getCurrencyCode());
-		}
-		return compare;
-	}
-
-	/*
-	 * (non-Javadoc)
-	 * 
-	 * @see javax.money.MonetaryAmount#getCurrency()
-	 */
-	public CurrencyUnit getCurrency() {
-		return currency;
-	}
-
-	/**
-	 * Access the {@link MathContext} used by this instance.
-	 * 
-	 * @return the {@link MathContext} used, never null.
-	 */
-	public MathContext getMathContext() {
-		return this.mathContext;
-	}
-
-
-	/*
-	 * (non-Javadoc)
-	 * 
-	 * @see javax.money.MonetaryAmount#abs()
-	 */
-	public Money abs() {
-		if (this.isPositiveOrZero()) {
-			return this;
-		}
-		return this.negate();
-	}
-
-	// Arithmetic Operations
-
-	/*
-	 * (non-Javadoc)
-	 * 
-	 * @see javax.money.MonetaryAmount#add(javax.money.MonetaryAmount)
-	 */
-	public Money add(MonetaryAmount amount) {
-		checkAmountParameter(amount);
-		if (Money.from(amount).isZero()) {
-			return this;
-		}
-		return new Money(this.currency, this.number.add(
-				Money.from(amount).number));
-	}
-
-	private BigDecimal getBigDecimal(Number num) {
-		if (num instanceof BigDecimal) {
-			return (BigDecimal) num;
-		}
-		if (num instanceof Long || num instanceof Integer || num instanceof Byte || num instanceof AtomicLong) {
-			return BigDecimal.valueOf(num.longValue());
-		}
-		if (num instanceof Float || num instanceof Double) {
-			return new BigDecimal(num.toString());
-		}
-		try {
-			// Avoid imprecise conversion to double value if at all possible
-			return new BigDecimal(num.toString());
-		} catch (NumberFormatException e) {
-		}
-		return BigDecimal.valueOf(num.doubleValue());
-	}
-
-	private BigDecimal getBigDecimal(Number num, MathContext mathContext) {
-		if (num instanceof BigDecimal) {
-			BigDecimal bd = (BigDecimal) num;
-			if (mathContext != null) {
-				return new BigDecimal(bd.toString(), mathContext);
-			}
-			return bd;
-		}
-		if (num instanceof Long || num instanceof Integer) {
-			if (mathContext != null) {
-				return new BigDecimal(num.longValue(), mathContext);
-			}
-			return BigDecimal.valueOf(num.longValue());
-		}
-		if (num instanceof Float || num instanceof Double) {
-			if (mathContext != null) {
-				return new BigDecimal(num.doubleValue(), mathContext);
-			}
-			return new BigDecimal(num.toString());
-		}
-		if (num instanceof Byte || num instanceof AtomicLong) {
-			if (mathContext != null) {
-				return new BigDecimal(num.longValue(), mathContext);
-			}
-			return BigDecimal.valueOf(num.longValue());
-		}
-		try {
-			// Avoid imprecise conversion to double value if at all possible
-			if (mathContext != null) {
-				return new BigDecimal(num.toString(), mathContext);
-			}
-			return new BigDecimal(num.toString());
-		} catch (NumberFormatException e) {
-		}
-		if (mathContext != null) {
-			return new BigDecimal(num.doubleValue(), mathContext);
-		}
-		return BigDecimal.valueOf(num.doubleValue());
-	}
-
-	/*
-	 * (non-Javadoc)
-	 * 
-	 * @see javax.money.MonetaryAmount#divide(javax.money.MonetaryAmount)
-	 */
-	public Money divide(MonetaryAmount divisor) {
-		checkAmountParameter(divisor);
-		if (divisor.getAmountWhole() == 1
-				&& divisor.getAmountFractionNumerator() == 0) {
-			return this;
-		}
-		BigDecimal dec = this.number.divide(Money.from(divisor).number,
-				this.mathContext);
-		return new Money(this.currency, dec, null);
-	}
-
-	/*
-	 * (non-Javadoc)
-	 * 
-	 * @see javax.money.MonetaryAmount#divide(javax.money.MonetaryAmount)
-	 */
-	public Money divide(Number divisor) {
-		if (getBigDecimal(divisor).equals(BigDecimal.ONE)) {
-			return this;
-		}
-		BigDecimal dec = this.number.divide(getBigDecimal(divisor),
-				this.mathContext);
-		return new Money(this.currency, dec);
-	}
-
-	/*
-	 * (non-Javadoc)
-	 * 
-	 * @see
-	 * javax.money.MonetaryAmount#divideAndRemainder(javax.money.MonetaryAmount)
-	 */
-	public Money[] divideAndRemainder(MonetaryAmount divisor) {
-		checkAmountParameter(divisor);
-		BigDecimal[] dec = this.number.divideAndRemainder(
-				Money.from(divisor).number);
-		return new Money[] {
-				new Money(this.currency, dec[0]),
-				new Money(this.currency, dec[1]) };
-	}
-
-	/*
-	 * (non-Javadoc)
-	 * 
-	 * @see
-	 * javax.money.MonetaryAmount#divideAndRemainder(javax.money.MonetaryAmount)
-	 */
-	public Money[] divideAndRemainder(Number divisor) {
-		BigDecimal[] dec = this.number.divideAndRemainder(
-				getBigDecimal(divisor));
-		return new Money[] {
-				new Money(this.currency, dec[0]),
-				new Money(this.currency, dec[1]) };
-	}
-
-	/*
-	 * (non-Javadoc)
-	 * 
-	 * @see
-	 * javax.money.MonetaryAmount#divideToIntegralValue(javax.money.MonetaryAmount
-	 * )
-	 */
-	public Money divideToIntegralValue(MonetaryAmount divisor) {
-		checkAmountParameter(divisor);
-		BigDecimal dec = this.number.divideToIntegralValue(
-				Money.from(divisor).number);
-		return new Money(this.currency, dec);
-	}
-
-	/*
-	 * (non-Javadoc)
-	 * 
-	 * @see javax.money.MonetaryAmount#divideToIntegralValue(Number) )D
-	 */
-	public Money divideToIntegralValue(Number divisor) {
-		BigDecimal dec = this.number.divideToIntegralValue(
-				getBigDecimal(divisor));
-		return new Money(this.currency, dec);
-	}
-
-	/*
-	 * (non-Javadoc)
-	 * 
-	 * @see javax.money.MonetaryAmount#multiply(javax.money.MonetaryAmount)
-	 */
-	public Money multiply(MonetaryAmount multiplicand) {
-		checkAmountParameter(multiplicand);
-		if (multiplicand.getAmountWhole() == 1
-				&& multiplicand.getAmountFractionNumerator() == 0) {
-			return this;
-		}
-		BigDecimal dec = this.number.multiply(
-				Money.from(multiplicand).number);
-		return new Money(this.currency, dec);
-	}
-
-	/*
-	 * (non-Javadoc)
-	 * 
-	 * @see javax.money.MonetaryAmount#multiply(Number)
-	 */
-	public Money multiply(Number multiplicand) {
-		if (getBigDecimal(multiplicand).equals(BigDecimal.ONE)) {
-			return this;
-		}
-		BigDecimal dec = this.number.multiply(getBigDecimal(multiplicand));
-		return new Money(this.currency, dec);
-	}
-
-	/*
-	 * (non-Javadoc)
-	 * 
-	 * @see javax.money.MonetaryAmount#negate()
-	 */
-	public Money negate() {
-		return new Money(this.currency, this.number.negate());
-	}
-
-	/*
-	 * (non-Javadoc)
-	 * 
-	 * @see javax.money.MonetaryAmount#plus()
-	 */
-	public Money plus() {
-		return new Money(this.currency, this.number.plus());
-	}
-
-	/*
-	 * (non-Javadoc)
-	 * 
-	 * @see javax.money.MonetaryAmount#subtract(javax.money.MonetaryAmount)
-	 */
-	public Money subtract(MonetaryAmount subtrahend) {
-		checkAmountParameter(subtrahend);
-		if (Money.from(subtrahend).isZero()) {
-			return this;
-		}
-		return new Money(this.currency, this.number.subtract(
-				Money.from(subtrahend).number));
-	}
-
-	/**
-	 * Returns an amount with all trailing zeroes stripped.
-	 * 
-	 * @see BigDecimal#stripTrailingZeros()
-	 * @return the amount with the zeroes stripped.
-	 */
-	public Money stripTrailingZeros() {
-		if (isZero()) {
-			return new Money(this.currency, BigDecimal.ZERO);
-		}
-		return new Money(this.currency, this.number.stripTrailingZeros());
-	}
-
-	/*
-	 * (non-Javadoc)
-	 * 
-	 * @see javax.money.MonetaryAmount#pow(int)
-	 */
-	public Money pow(int n) {
-		return new Money(this.currency, this.number.pow(n));
-	}
-
-	/*
-	 * (non-Javadoc)
-	 * 
-	 * @see javax.money.MonetaryAmount#ulp()
-	 */
-	public Money ulp() {
-		return new Money(this.currency, this.number.ulp());
-	}
-
-	/*
-	 * (non-Javadoc)
-	 * 
-	 * @see javax.money.MonetaryAmount#remainder(javax.money.MonetaryAmount)
-	 */
-	public Money remainder(MonetaryAmount divisor) {
-		checkAmountParameter(divisor);
-		return new Money(this.currency, this.number.remainder(
-				Money.from(divisor).number));
-	}
-
-	/*
-	 * (non-Javadoc)
-	 * 
-	 * @see javax.money.MonetaryAmount#remainder(Number)
-	 */
-	public Money remainder(Number divisor) {
-		return new Money(this.currency, this.number.remainder(
-				getBigDecimal(divisor)));
-	}
-
-	/*
-	 * (non-Javadoc)
-	 * 
-	 * @see javax.money.MonetaryAmount#scaleByPowerOfTen(int)
-	 */
-	public Money scaleByPowerOfTen(int n) {
-		return new Money(this.currency, this.number.scaleByPowerOfTen(n));
-	}
-
-	/*
-	 * (non-Javadoc)
-	 * 
-	 * @see javax.money.MonetaryAmount#isZero()
-	 */
-	public boolean isZero() {
-		return this.number.signum() == 0;
-	}
-
-	/*
-	 * (non-Javadoc)
-	 * 
-	 * @see javax.money.MonetaryAmount#isPositive()
-	 */
-	public boolean isPositive() {
-		return signum() == 1;
-	}
-
-	/*
-	 * (non-Javadoc)
-	 * 
-	 * @see javax.money.MonetaryAmount#isPositiveOrZero()
-	 */
-	public boolean isPositiveOrZero() {
-		return signum() >= 0;
-	}
-
-	/*
-	 * (non-Javadoc)
-	 * 
-	 * @see javax.money.MonetaryAmount#isNegative()
-	 */
-	public boolean isNegative() {
-		return signum() == -1;
-	}
-
-	/*
-	 * (non-Javadoc)
-	 * 
-	 * @see javax.money.MonetaryAmount#isNegativeOrZero()
-	 */
-	public boolean isNegativeOrZero() {
-		return signum() <= 0;
-	}
-
-	/*
-	 * (non-Javadoc)
-	 * 
-	 * @see javax.money.MonetaryAmount#with(java.lang.Number)
-	 */
-	public Money with(Number amount) {
-		checkNumber(amount);
-		return new Money(this.currency, getBigDecimal(amount, this.mathContext));
-	}
-
-	/**
-	 * Creates a new Money instance, hereby changing the {@link MathContext} to
-	 * be used. This allows to adapt the {@link MathContext}, when required.
-	 * 
-	 * @param context
-	 *            the {@link MathContext} to be replaced, not {@code null}
-	 * @return the new amount with the same numeric value and
-	 *         {@link CurrencyUnit}, but the new {@link MathContext}.
-	 */
-	public Money with(MathContext context) {
-		Objects.requireNonNull(context, "MathContext required");
-		return new Money(currency, this.number, context);
-	}
-
-	/**
-	 * Creates a new Money instance, by just replacing the {@link CurrencyUnit}
-	 * and the numeric amount.
-	 * 
-	 * @param currency
-	 *            the currency unit to be replaced, not {@code null}
-	 * @return the new amount with the same numeric value and
-	 *         {@link MathContext}, but the new {@link CurrencyUnit}.
-	 */
-	public Money with(CurrencyUnit currency, Number amount) {
-		checkNumber(amount);
-		return new Money(currency, getBigDecimal(amount, this.mathContext));
-	}
-
-	/**
-	 * Creates a new Money instance, by just replacing the {@link CurrencyUnit}.
-	 * 
-	 * @param currency
-	 *            the currency unit to be replaced, not {@code null}
-	 * @return the new amount with the same numeric value and
-	 *         {@link MathContext}, but the new {@link CurrencyUnit}.
-	 */
-	public Money with(CurrencyUnit currency) {
-		Objects.requireNonNull(currency, "currency required");
-		return new Money(currency, this.number);
-	}
-
-	/*
-	 * (non-Javadoc)
-	 * 
-	 * @see javax.money.MonetaryAmount#getScale()
-	 */
-	public int getScale() {
-		return this.number.scale();
-	}
-
-	/*
-	 * (non-Javadoc)
-	 * 
-	 * @see javax.money.MonetaryAmount#getPrecision()
-	 */
-	public int getPrecision() {
-		return this.number.precision();
-	}
-
-	/*
-	 * (non-Javadoc)
-	 * 
-	 * @see javax.money.MonetaryAmount#longValue()
-	 */
-	public long longValue() {
-		return this.number.longValue();
-	}
-
-	/*
-	 * (non-Javadoc)
-	 * 
-	 * @see javax.money.MonetaryAmount#longValueExact()
-	 */
-	public long longValueExact() {
-		return this.number.longValueExact();
-	}
-
-	/*
-	 * (non-Javadoc)
-	 * 
-	 * @see javax.money.MonetaryAmount#doubleValue()
-	 */
-	public double doubleValue() {
-		return this.number.doubleValue();
-	}
-
-	/*
-	 * (non-Javadoc)
-	 * 
-	 * @see javax.money.MonetaryAmount#signum()
-	 */
-
-	public int signum() {
-		return this.number.signum();
-	}
-
-	/*
-	 * (non-Javadoc)
-	 * 
-	 * @see javax.money.MonetaryAmount#toEngineeringString()
-	 */
-	public String toEngineeringString() {
-		return this.currency.getCurrencyCode() + ' '
-				+ this.number.toEngineeringString();
-	}
-
-	/*
-	 * (non-Javadoc)
-	 * 
-	 * @see javax.money.MonetaryAmount#toPlainString()
-	 */
-	public String toPlainString() {
-		return this.currency.getCurrencyCode() + ' '
-				+ this.number.toPlainString();
-	}
-
-	/*
-	 * (non-Javadoc)
-	 * 
-	 * @see javax.money.MonetaryAmount#lessThan(javax.money.MonetaryAmount)
-	 */
-	public boolean isLessThan(MonetaryAmount amount) {
-		checkAmountParameter(amount);
-		return number.compareTo(Money.from(amount).number) < 0;
-	}
-
-	/*
-	 * (non-Javadoc)
-	 * 
-	 * @see
-	 * javax.money.MonetaryAmount#lessThanOrEqualTo(javax.money.MonetaryAmount)
-	 */
-	public boolean isLessThanOrEqualTo(MonetaryAmount amount) {
-		checkAmountParameter(amount);
-		return number.compareTo(Money.from(amount).number) <= 0;
-	}
-
-	/*
-	 * (non-Javadoc)
-	 * 
-	 * @see javax.money.MonetaryAmount#greaterThan(javax.money.MonetaryAmount)
-	 */
-	public boolean isGreaterThan(MonetaryAmount amount) {
-		checkAmountParameter(amount);
-		return number.compareTo(Money.from(amount).number) > 0;
-	}
-
-	/*
-	 * (non-Javadoc)
-	 * 
-	 * @see
-	 * javax.money.MonetaryAmount#greaterThanOrEqualTo(javax.money.MonetaryAmount
-	 * ) #see
-	 */
-	public boolean isGreaterThanOrEqualTo(MonetaryAmount amount) {
-		checkAmountParameter(amount);
-		return number.compareTo(Money.from(amount).number) >= 0;
-	}
-
-	/*
-	 * (non-Javadoc)
-	 * 
-	 * @see javax.money.MonetaryAmount#isEqualTo(javax.money.MonetaryAmount)
-	 */
-	public boolean isEqualTo(MonetaryAmount amount) {
-		checkAmountParameter(amount);
-		return equals(Money.from(amount));
-	}
-
-	/*
-	 * (non-Javadoc)
-	 * 
-	 * @see javax.money.MonetaryAmount#isNotEqualTo(javax.money.MonetaryAmount)
-	 */
-	public boolean isNotEqualTo(MonetaryAmount amount) {
-		checkAmountParameter(amount);
-		return !equals(Money.from(amount));
-	}
-
-	/*
-	 * (non-Javadoc)
-	 * 
-	 * @see javax.money.MonetaryAmount#getNumberType()
-	 */
-	public Class<?> getNumberType() {
-		return BigDecimal.class;
-	}
-
-	/*
-	 * }(non-Javadoc)
-	 * 
-	 * @see javax.money.MonetaryAmount#query(javax.money.MonetaryQuery)
-	 */
-	@Override
-	public <T> T query(MonetaryQuery<T> query) {
-		return query.queryFrom(this);
-	}
-
-	/*
-	 * @see javax.money.MonetaryAmount#asType(java.lang.Class)
-	 */
-	@SuppressWarnings("unchecked")
-	public <T> T asType(Class<T> type) {
-		if (BigDecimal.class.equals(type)) {
-			return (T) this.number;
-		}
-		if (Number.class.equals(type)) {
-			final T asType = (T) this.number;
-			return asType;
-		}
-		if (Double.class.equals(type)) {
-			return (T) Double.valueOf(this.number.doubleValue());
-		}
-		if (Float.class.equals(type)) {
-			return (T) Float.valueOf(this.number.floatValue());
-		}
-		if (Long.class.equals(type)) {
-			return (T) Long.valueOf(this.number.longValue());
-		}
-		if (Integer.class.equals(type)) {
-			return (T) Integer.valueOf(this.number.intValue());
-		}
-		if (Short.class.equals(type)) {
-			return (T) Short.valueOf(this.number.shortValue());
-		}
-		if (Byte.class.equals(type)) {
-			return (T) Byte.valueOf(this.number.byteValue());
-		}
-		if (BigInteger.class.equals(type)) {
-			return (T) this.number.toBigInteger();
-		}
-		throw new IllegalArgumentException("Unsupported representation type: "
-				+ type);
-	}
-
-	/**
-	 * Gets the {@link BigDecimal} representation of the numeric value of this
-	 * item.
-	 * 
-	 * @return The {@link BigDecimal} represention matching best.
-	 */
-	public BigDecimal asNumber() {
-		return this.number;
-	}
-
-	private void writeObject(ObjectOutputStream oos) throws IOException {
-		oos.writeObject(this.number);
-		oos.writeObject(this.currency);
-		oos.writeObject(this.mathContext);
-	}
-
-	private void readObject(ObjectInputStream ois) throws IOException,
-			ClassNotFoundException {
-		this.number = (BigDecimal) ois.readObject();
-		this.currency = (CurrencyUnit) ois.readObject();
-		this.mathContext = (MathContext) ois.readObject();
-	}
-
-	private void readObjectNoData()
-			throws ObjectStreamException {
-		if (this.number == null) {
-			this.number = BigDecimal.ZERO;
-		}
-		if (this.currency == null) {
-			this.currency = MoneyCurrency.of(
-					"XXX"); // no currency
-		}
-		if (this.mathContext == null) {
-			this.mathContext = DEFAULT_MATH_CONTEXT;
-		}
-	}
-
-	/*
-	 * (non-Javadoc)
-	 * 
-	 * @see java.lang.Object#toString()
-	 */
-	@Override
-	public String toString() {
-		return currency.getCurrencyCode() + ' ' + number.toString();
-	}
-
-	/*
-	 * (non-Javadoc)
-	 * 
-	 * @see javax.money.MonetaryAmount#getAmountWhole()
-	 */
-	@Override
-	public long getAmountWhole() {
-		return this.number.setScale(0,
-				RoundingMode.DOWN).longValueExact();
-	}
-
-	/*
-	 * (non-Javadoc)
-	 * 
-	 * @see javax.money.MonetaryAmount#getAmountFractionNumerator()
-	 */
-	@Override
-	public long getAmountFractionNumerator() {
-		BigDecimal bd = this.number.remainder(BigDecimal.ONE);
-		return bd.movePointRight(getScale()).longValueExact();
-	}
-
-	/*
-	 * (non-Javadoc)
-	 * 
-	 * @see javax.money.MonetaryAmount#getAmountFractionDenominator()
-	 */
-	@Override
-	public long getAmountFractionDenominator() {
-		return BigDecimal.valueOf(10).pow(getScale()).longValueExact();
-	}
-
-	@Override
-	public Money with(MonetaryAdjuster adjuster) {
-		MonetaryAmount amt = adjuster.adjustInto(this);
-		return Money.from(amt);
-	}
-
-	public static Money from(MonetaryAmount amt) {
-		Objects.requireNonNull(amt, "Amount required.");
-		if (amt.getClass() == Money.class) {
-			return (Money) amt;
-		}
-		if (amt.getClass() == FastMoney.class) {
-			return Money.of(amt.getCurrency(), ((FastMoney) amt).asNumber(),
-					DEFAULT_MATH_CONTEXT);
-		}
-		return Money.of(amt.getCurrency(), asNumber(amt),
-				DEFAULT_MATH_CONTEXT);
-	}
-
-	public static BigDecimal asNumber(MonetaryAmount amt) {
-		Objects.requireNonNull(amt, "Amount required.");
-		if (amt instanceof Money) {
-			return ((Money) amt).number;
-		}
-		long denom = amt.getAmountFractionDenominator();
-		for (int i = 0; i < DENOM_ARRAY.length; i++) {
-			if (denom == DENOM_ARRAY[i]) {
-				try {
-					long total = amt.getAmountWhole() * denom;
-					total = total + amt.getAmountFractionNumerator();
-					return BigDecimal.valueOf(total, i);
-				} catch (ArithmeticException ex) {
-					// go ahead, using slow conversion
-				}
-			}
-		}
-		// slow creation follows here
-		BigDecimal whole = BigDecimal.valueOf(amt.getAmountWhole());
-		BigDecimal fraction = BigDecimal.valueOf(amt
-				.getAmountFractionNumerator());
-		return whole.add(fraction);
-	}
-
-	/**
-	 * Method to check if a currency is compatible with this amount instance.
-	 * 
-	 * @param amount
-	 *            The monetary amount to be compared to, never null.
-	 * @throws IllegalArgumentException
-	 *             If the amount is null, or the amount's currency is not
-	 *             compatible (same {@link CurrencyUnit#getNamespace()} and same
-	 *             {@link CurrencyUnit#getCurrencyCode()}).
-	 */
-	private void checkAmountParameter(MonetaryAmount amount) {
-		Objects.requireNonNull(amount, "Amount required.");
-		final CurrencyUnit amountCurrency = amount.getCurrency();
-		if (!(this.currency
-				.getCurrencyCode().equals(amountCurrency.getCurrencyCode()))) {
-			throw new IllegalArgumentException("Currency mismatch: "
-					+ this.currency + '/' + amountCurrency);
-		}
-	}
-
-	/**
-	 * Internal method to check for correct number parameter.
-	 * 
-	 * @param number
-	 * @throws IllegalArgumentException
-	 *             If the number is null
-	 */
-	private void checkNumber(Number number) {
-		Objects.requireNonNull(number, "Number is required.");
-	}
-
-}
-=======
-/*
- * Copyright (c) 2012, 2013, Credit Suisse (Anatole Tresch), Werner Keil.
- * 
- * Licensed under the Apache License, Version 2.0 (the "License"); you may not
- * use this file except in compliance with the License. You may obtain a copy of
- * the License at
- * 
- * http://www.apache.org/licenses/LICENSE-2.0
- * 
- * Unless required by applicable law or agreed to in writing, software
- * distributed under the License is distributed on an "AS IS" BASIS, WITHOUT
- * WARRANTIES OR CONDITIONS OF ANY KIND, either express or implied. See the
- * License for the specific language governing permissions and limitations under
- * the License.
- */
-package org.javamoney.moneta;
-
-import java.io.IOException;
-import java.io.InputStream;
-import java.io.ObjectInputStream;
-import java.io.ObjectOutputStream;
-import java.io.ObjectStreamException;
-import java.io.Serializable;
-import java.math.BigDecimal;
-import java.math.BigInteger;
-import java.math.MathContext;
-import java.math.RoundingMode;
-import java.net.URL;
-import java.util.Locale;
-import java.util.Objects;
-import java.util.Properties;
-import java.util.concurrent.atomic.AtomicLong;
-import java.util.logging.Level;
-import java.util.logging.Logger;
-
-import javax.money.CurrencyUnit;
-import javax.money.MonetaryAdjuster;
-import javax.money.MonetaryAmount;
-import javax.money.MonetaryQuery;
-
-/**
- * Platform RI: Default immutable implementation of {@link MonetaryAmount} based
- * on {@link BigDecimal} for the numeric representation.
- * <p>
- * As required by {@link MonetaryAmount} this class is final, thread-safe,
- * immutable and serializable.
- * <p>
- * This class uses a default MathContext. The default MathContext can be
- * configured by adding a file {@code /javamoney.properties} to the classpath,
- * with the following content:
- * 
- * <pre>
- * # Default MathContext for Money
- * #-------------------------------
- * # Custom MathContext, overrides entries from org.javamoney.moneta.Money.mathContext
- * # RoundingMode hereby is optional (default = HALF_EVEN)
- * org.javamoney.moneta.Money.defaults.precision=256
- * org.javamoney.moneta.Money.defaults.roundingMode=HALF_EVEN
- * # or, 
- * # use one of DECIMAL32,DECIMAL64(default),DECIMAL128,UNLIMITED
- * # org.javamoney.moneta.Money.mathContext=DECIMAL128
- * </pre>
- * 
- * @version 0.6.1
- * @author Anatole Tresch
- * @author Werner Keil
- */
-public final class Money implements MonetaryAmount, Comparable<MonetaryAmount>,
-		Serializable {
-
-	/**
-	 * 
-	 */
-	private static final long serialVersionUID = -7565813772046251748L;
-
-	public static final MathContext DEFAULT_MATH_CONTEXT = initDefaultMathContext();
-
-	private static final int[] DENOM_ARRAY = new int[] { 1, 10, 100, 1000,
-			10000, 100000, 1000000 };
-
-	/** The numeric part of this amount. */
-	private BigDecimal number;
-
-	/** The currency of this amount. */
-	private CurrencyUnit currency;
-
-	/** tHE DEFAULT {@link MathContext} used by this instance, e.g. on division. */
-	private MathContext mathContext;
-
-	/**
-	 * Creates a new instance os {@link Money}.
-	 * 
-	 * @param currency
-	 *            the currency, not null.
-	 * @param number
-	 *            the amount, not null.
-	 */
-	private Money(CurrencyUnit currency, Number number) {
-		this(currency, number, null);
-	}
-
-	/**
-	 * Evaluates the default MathContext to be used for {@link Money}. This will
-	 * try to read /javamoney.properties from the classpath:
-	 * 
-	 * <pre>
-	 * # Default MathContext for Money
-	 * #-------------------------------
-	 * # Custom MathContext, overrides entries from org.javamoney.moneta.Money.mathContext
-	 * # RoundingMode hereby is optional (default = HALF_EVEN)
-	 * org.javamoney.moneta.Money.defaults.precision=256
-	 * org.javamoney.moneta.Money.defaults.roundingMode=HALF_EVEN
-	 * # or, 
-	 * # use one of DECIMAL32,DECIMAL64(default),DECIMAL128,UNLIMITED
-	 * # org.javamoney.moneta.Money.mathContext=DECIMAL128
-	 * </pre>
-	 * 
-	 * @return
-	 */
-	private static MathContext initDefaultMathContext() {
-		InputStream is = null;
-		try {
-			Properties props = new Properties();
-			URL url = Money.class.getResource("/javamoney.properties");
-			if (url != null) {
-				is = url
-						.openStream();
-				props.load(is);
-				String value = props
-						.getProperty("org.javamoney.moneta.Money.defaults.precision");
-				if (value != null) {
-					int prec = Integer.parseInt(value);
-					value = props
-							.getProperty("org.javamoney.moneta.Money.defaults.roundingMode");
-					RoundingMode rm = value != null ? RoundingMode
-							.valueOf(value
-									.toUpperCase(Locale.ENGLISH))
-							: RoundingMode.HALF_EVEN;
-					MathContext mc = new MathContext(prec, rm);
-					Logger.getLogger(Money.class.getName()).info(
-							"Using custom MathContext: precision=" + prec
-									+ ", roundingMode=" + rm);
-					return mc;
-				}
-				else {
-					value = props
-							.getProperty("org.javamoney.moneta.Money.defaults.mathContext");
-					if (value != null) {
-						switch (value.toUpperCase(Locale.ENGLISH)) {
-						case "DECIMAL32":
-							Logger.getLogger(Money.class.getName()).info(
-									"Using MathContext.DECIMAL32");
-							return MathContext.DECIMAL32;
-						case "DECIMAL64":
-							Logger.getLogger(Money.class.getName()).info(
-									"Using MathContext.DECIMAL64");
-							return MathContext.DECIMAL64;
-						case "DECIMAL128":
-							Logger.getLogger(Money.class.getName())
-									.info(
-											"Using MathContext.DECIMAL128");
-							return MathContext.DECIMAL128;
-						case "UNLIMITED":
-							Logger.getLogger(Money.class.getName()).info(
-									"Using MathContext.UNLIMITED");
-							return MathContext.UNLIMITED;
-						}
-					}
-				}
-			}
-			Logger.getLogger(Money.class.getName()).info(
-					"Using default MathContext.DECIMAL64");
-			return MathContext.DECIMAL64;
-		} catch (Exception e) {
-			Logger.getLogger(Money.class.getName())
-					.log(Level.SEVERE,
-							"Error evaluating default MathContext, using default (MathContext.DECIMAL64).",
-							e);
-			return MathContext.DECIMAL64;
-		} finally {
-			if (is != null) {
-				try {
-					is.close();
-				} catch (IOException e) {
-					Logger.getLogger(Money.class.getName())
-							.log(Level.WARNING,
-									"Error closing InputStream after evaluating default MathContext.",
-									e);
-				}
-			}
-		}
-	}
-
-	/**
-	 * Creates a new instance os {@link Money}.
-	 * 
-	 * @param currency
-	 *            the currency, not null.
-	 * @param number
-	 *            the amount, not null.
-	 */
-	private Money(CurrencyUnit currency, Number number, MathContext mathContext) {
-		Objects.requireNonNull(currency, "Currency is required.");
-		Objects.requireNonNull(number, "Number is required.");
-		checkNumber(number);
-		this.currency = currency;
-		if (mathContext != null) {
-			this.mathContext = mathContext;
-			this.number = getBigDecimal(number, mathContext);
-		}
-		else {
-			this.mathContext = DEFAULT_MATH_CONTEXT;
-			this.number = getBigDecimal(number, null);
-		}
-
-	}
-
-	// Static Factory Methods
-	/**
-	 * Translates a {@code BigDecimal} value and a {@code CurrencyUnit} currency
-	 * into a {@code Money}.
-	 * 
-	 * @param number
-	 *            numeric value of the {@code Money}.
-	 * @param currency
-	 *            currency unit of the {@code Money}.
-	 * @return a {@code Money} combining the numeric value and currency unit.
-	 */
-	public static Money of(CurrencyUnit currency, BigDecimal number) {
-		return new Money(currency, number);
-	}
-
-	/**
-	 * Translates a {@code BigDecimal} value and a {@code CurrencyUnit} currency
-	 * into a {@code Money}.
-	 * 
-	 * @param number
-	 *            numeric value of the {@code Money}.
-	 * @param currency
-	 *            currency unit of the {@code Money}.
-	 * @param mathContext
-	 *            the {@link MathContext} to be used.
-	 * @return a {@code Money} combining the numeric value and currency unit.
-	 */
-	public static Money of(CurrencyUnit currency, BigDecimal number,
-			MathContext mathContext) {
-		return new Money(currency, number, mathContext);
-	}
-
-	/**
-	 * Static factory method for creating a new instance of {@link Money}.
-	 * 
-	 * @param currency
-	 *            The target currency, not null.
-	 * @param number
-	 *            The numeric part, not null.
-	 * @return A new instance of {@link Money}.
-	 */
-	public static Money of(CurrencyUnit currency, Number number) {
-		return new Money(currency, number);
-	}
-
-	/**
-	 * Static factory method for creating a new instance of {@link Money}.
-	 * 
-	 * @param currency
-	 *            The target currency, not null.
-	 * @param number
-	 *            The numeric part, not null.
-     * @param mathContext
-	 * @return A new instance of {@link Money}.
-	 */
-	public static Money of(CurrencyUnit currency, Number number,
-			MathContext mathContext) {
-		return new Money(currency, number, mathContext);
-	}
-
-	/**
-	 * Static factory method for creating a new instance of {@link Money}.
-	 * 
-	 * @param currencyCode
-	 *            The target currency as ISO currency code.
-	 * @param number
-	 *            The numeric part, not null.
-	 * @return A new instance of {@link Money}.
-	 */
-	public static Money of(String currencyCode, Number number) {
-		return new Money(MoneyCurrency.of(currencyCode), number);
-	}
-
-	/**
-	 * Static factory method for creating a new instance of {@link Money}.
-	 * 
-	 * @param currencyCode
-	 *            The target currency as ISO currency code.
-	 * @param number
-	 *            The numeric part, not null.
-     * @param mathContext
-	 * @return A new instance of {@link Money}.
-	 */
-	public static Money of(String currencyCode, Number number,
-			MathContext mathContext) {
-		return new Money(MoneyCurrency.of(currencyCode), number, mathContext);
-	}
-
-/**
-	 * Factory method creating a zero instance with the given {@code currency);
-	 * @param currency the target currency of the amount being created.
-	 * @return
-	 */
-	public static Money ofZero(CurrencyUnit currency) {
-		return new Money(currency, BigDecimal.ZERO, DEFAULT_MATH_CONTEXT);
-	}
-
-/**
-	 * Factory method creating a zero instance with the given {@code currency);
-	 * @param currency the target currency of the amount being created.
-	 * @return
-	 */
-	public static Money ofZero(String currency) {
-		return ofZero(MoneyCurrency.of(currency));
-	}
-
-	/*
-	 * (non-Javadoc)
-	 * 
-	 * @see java.lang.Object#hashCode()
-	 */
-	@Override
-	public int hashCode() {
-		final int prime = 31;
-		int result = 1;
-		result = prime * result
-				+ ((currency == null) ? 0 : currency.hashCode());
-		return prime * result + asNumberStripped().hashCode();
-	}
-
-	/*
-	 * (non-Javadoc)
-	 * 
-	 * @see java.lang.Object#equals(java.lang.Object)
-	 */
-	@Override
-	public boolean equals(Object obj) {
-		if (this == obj)
-			return true;
-		if (obj == null)
-			return false;
-		if (getClass() != obj.getClass())
-			return false;
-		Money other = (Money) obj;
-		if (currency == null) {
-			if (other.currency != null)
-				return false;
-		} else if (!currency.equals(other.currency))
-			return false;
-		return asNumberStripped().equals(other.asNumberStripped());
-	}
-
-	/**
-	 * Method that returns BigDecimal.ZERO, if {@link #isZero()}, and #number
-	 * {@link #stripTrailingZeros()} in all other cases.
-	 * 
-	 * @return the stripped number value.
-	 */
-	public BigDecimal asNumberStripped() {
-		if (isZero()) {
-			return BigDecimal.ZERO;
-		}
-		return this.number.stripTrailingZeros();
-	}
-
-	/*
-	 * @see java.lang.Comparable#compareTo(java.lang.Object)
-	 */
-    @Override
-	public int compareTo(MonetaryAmount o) {
-		Objects.requireNonNull(o);
-		int compare = -1;
-		if (this.currency.equals(o.getCurrency())) {
-			compare = this.number.compareTo(Money.from(o).number);
-		} else {
-			compare = this.currency.getCurrencyCode().compareTo(
-					o.getCurrency().getCurrencyCode());
-		}
-		return compare;
-	}
-
-	/*
-	 * (non-Javadoc)
-	 * 
-	 * @see javax.money.MonetaryAmount#getCurrency()
-	 */
-    @Override
-	public CurrencyUnit getCurrency() {
-		return currency;
-	}
-
-	/**
-	 * Access the {@link MathContext} used by this instance.
-	 * 
-	 * @return the {@link MathContext} used, never null.
-	 */
-	public MathContext getMathContext() {
-		return this.mathContext;
-	}
-
-
-	/*
-	 * (non-Javadoc)
-	 * 
-	 * @see javax.money.MonetaryAmount#abs()
-	 */
-	public Money abs() {
-		if (this.isPositiveOrZero()) {
-			return this;
-		}
-		return this.negate();
-	}
-
-	// Arithmetic Operations
-
-	/*
-	 * (non-Javadoc)
-	 * 
-	 * @see javax.money.MonetaryAmount#add(javax.money.MonetaryAmount)
-	 */
-	public Money add(MonetaryAmount amount) {
-		checkAmountParameter(amount);
-		if (Money.from(amount).isZero()) {
-			return this;
-		}
-		return new Money(this.currency, this.number.add(
-				Money.from(amount).number));
-	}
-
-	private BigDecimal getBigDecimal(Number num) {
-		if (num instanceof BigDecimal) {
-			return (BigDecimal) num;
-		}
-		if (num instanceof Long || num instanceof Integer || num instanceof Byte || num instanceof AtomicLong) {
-			return BigDecimal.valueOf(num.longValue());
-		}
-		if (num instanceof Float || num instanceof Double) {
-			return new BigDecimal(num.toString());
-		}
-		try {
-			// Avoid imprecise conversion to double value if at all possible
-			return new BigDecimal(num.toString());
-		} catch (NumberFormatException e) {
-		}
-		return BigDecimal.valueOf(num.doubleValue());
-	}
-
-	private BigDecimal getBigDecimal(Number num, MathContext mathContext) {
-		if (num instanceof BigDecimal) {
-			BigDecimal bd = (BigDecimal) num;
-			if (mathContext != null) {
-				return new BigDecimal(bd.toString(), mathContext);
-			}
-			return bd;
-		}
-		if (num instanceof Long || num instanceof Integer) {
-			if (mathContext != null) {
-				return new BigDecimal(num.longValue(), mathContext);
-			}
-			return BigDecimal.valueOf(num.longValue());
-		}
-		if (num instanceof Float || num instanceof Double) {
-			if (mathContext != null) {
-				return new BigDecimal(num.doubleValue(), mathContext);
-			}
-			return new BigDecimal(num.toString());
-		}
-		if (num instanceof Byte || num instanceof AtomicLong) {
-			if (mathContext != null) {
-				return new BigDecimal(num.longValue(), mathContext);
-			}
-			return BigDecimal.valueOf(num.longValue());
-		}
-		try {
-			// Avoid imprecise conversion to double value if at all possible
-			if (mathContext != null) {
-				return new BigDecimal(num.toString(), mathContext);
-			}
-			return new BigDecimal(num.toString());
-		} catch (NumberFormatException e) {
-		}
-		if (mathContext != null) {
-			return new BigDecimal(num.doubleValue(), mathContext);
-		}
-		return BigDecimal.valueOf(num.doubleValue());
-	}
-
-	/*
-	 * (non-Javadoc)
-	 * 
-	 * @see javax.money.MonetaryAmount#divide(javax.money.MonetaryAmount)
-	 */
-	public Money divide(MonetaryAmount divisor) {
-		checkAmountParameter(divisor);
-		if (divisor.getAmountWhole() == 1
-				&& divisor.getAmountFractionNumerator() == 0) {
-			return this;
-		}
-		BigDecimal dec = this.number.divide(Money.from(divisor).number,
-				this.mathContext);
-		return new Money(this.currency, dec, null);
-	}
-
-	/*
-	 * (non-Javadoc)
-	 * 
-	 * @see javax.money.MonetaryAmount#divide(javax.money.MonetaryAmount)
-	 */
-	public Money divide(Number divisor) {
-		if (getBigDecimal(divisor).equals(BigDecimal.ONE)) {
-			return this;
-		}
-		BigDecimal dec = this.number.divide(getBigDecimal(divisor),
-				this.mathContext);
-		return new Money(this.currency, dec);
-	}
-
-	/*
-	 * (non-Javadoc)
-	 * 
-	 * @see
-	 * javax.money.MonetaryAmount#divideAndRemainder(javax.money.MonetaryAmount)
-	 */
-	public Money[] divideAndRemainder(MonetaryAmount divisor) {
-		checkAmountParameter(divisor);
-		BigDecimal[] dec = this.number.divideAndRemainder(
-				Money.from(divisor).number);
-		return new Money[] {
-				new Money(this.currency, dec[0]),
-				new Money(this.currency, dec[1]) };
-	}
-
-	/*
-	 * (non-Javadoc)
-	 * 
-	 * @see
-	 * javax.money.MonetaryAmount#divideAndRemainder(javax.money.MonetaryAmount)
-	 */
-	public Money[] divideAndRemainder(Number divisor) {
-		BigDecimal[] dec = this.number.divideAndRemainder(
-				getBigDecimal(divisor));
-		return new Money[] {
-				new Money(this.currency, dec[0]),
-				new Money(this.currency, dec[1]) };
-	}
-
-	/*
-	 * (non-Javadoc)
-	 * 
-	 * @see
-	 * javax.money.MonetaryAmount#divideToIntegralValue(javax.money.MonetaryAmount
-	 * )
-	 */
-	public Money divideToIntegralValue(MonetaryAmount divisor) {
-		checkAmountParameter(divisor);
-		BigDecimal dec = this.number.divideToIntegralValue(
-				Money.from(divisor).number);
-		return new Money(this.currency, dec);
-	}
-
-	/*
-	 * (non-Javadoc)
-	 * 
-	 * @see javax.money.MonetaryAmount#divideToIntegralValue(Number) )D
-	 */
-	public Money divideToIntegralValue(Number divisor) {
-		BigDecimal dec = this.number.divideToIntegralValue(
-				getBigDecimal(divisor));
-		return new Money(this.currency, dec);
-	}
-
-	/*
-	 * (non-Javadoc)
-	 * 
-	 * @see javax.money.MonetaryAmount#multiply(javax.money.MonetaryAmount)
-	 */
-	public Money multiply(MonetaryAmount multiplicand) {
-		checkAmountParameter(multiplicand);
-		if (multiplicand.getAmountWhole() == 1
-				&& multiplicand.getAmountFractionNumerator() == 0) {
-			return this;
-		}
-		BigDecimal dec = this.number.multiply(
-				Money.from(multiplicand).number);
-		return new Money(this.currency, dec);
-	}
-
-	/*
-	 * (non-Javadoc)
-	 * 
-	 * @see javax.money.MonetaryAmount#multiply(Number)
-	 */
-	public Money multiply(Number multiplicand) {
-		if (getBigDecimal(multiplicand).equals(BigDecimal.ONE)) {
-			return this;
-		}
-		BigDecimal dec = this.number.multiply(getBigDecimal(multiplicand));
-		return new Money(this.currency, dec);
-	}
-
-	/*
-	 * (non-Javadoc)
-	 * 
-	 * @see javax.money.MonetaryAmount#negate()
-	 */
-	public Money negate() {
-		return new Money(this.currency, this.number.negate());
-	}
-
-	/*
-	 * (non-Javadoc)
-	 * 
-	 * @see javax.money.MonetaryAmount#plus()
-	 */
-	public Money plus() {
-		return new Money(this.currency, this.number.plus());
-	}
-
-	/*
-	 * (non-Javadoc)
-	 * 
-	 * @see javax.money.MonetaryAmount#subtract(javax.money.MonetaryAmount)
-	 */
-	public Money subtract(MonetaryAmount subtrahend) {
-		checkAmountParameter(subtrahend);
-		if (Money.from(subtrahend).isZero()) {
-			return this;
-		}
-		return new Money(this.currency, this.number.subtract(
-				Money.from(subtrahend).number));
-	}
-
-	/**
-	 * Returns an amount with all trailing zeroes stripped.
-	 * 
-	 * @see BigDecimal#stripTrailingZeros()
-	 * @return the amount with the zeroes stripped.
-	 */
-	public Money stripTrailingZeros() {
-		if (isZero()) {
-			return new Money(this.currency, BigDecimal.ZERO);
-		}
-		return new Money(this.currency, this.number.stripTrailingZeros());
-	}
-
-	/*
-	 * (non-Javadoc)
-	 * 
-	 * @see javax.money.MonetaryAmount#pow(int)
-	 */
-	public Money pow(int n) {
-		return new Money(this.currency, this.number.pow(n));
-	}
-
-	/*
-	 * (non-Javadoc)
-	 * 
-	 * @see javax.money.MonetaryAmount#ulp()
-	 */
-	public Money ulp() {
-		return new Money(this.currency, this.number.ulp());
-	}
-
-	/*
-	 * (non-Javadoc)
-	 * 
-	 * @see javax.money.MonetaryAmount#remainder(javax.money.MonetaryAmount)
-	 */
-	public Money remainder(MonetaryAmount divisor) {
-		checkAmountParameter(divisor);
-		return new Money(this.currency, this.number.remainder(
-				Money.from(divisor).number));
-	}
-
-	/*
-	 * (non-Javadoc)
-	 * 
-	 * @see javax.money.MonetaryAmount#remainder(Number)
-	 */
-	public Money remainder(Number divisor) {
-		return new Money(this.currency, this.number.remainder(
-				getBigDecimal(divisor)));
-	}
-
-	/*
-	 * (non-Javadoc)
-	 * 
-	 * @see javax.money.MonetaryAmount#scaleByPowerOfTen(int)
-	 */
-	public Money scaleByPowerOfTen(int n) {
-		return new Money(this.currency, this.number.scaleByPowerOfTen(n));
-	}
-
-	/*
-	 * (non-Javadoc)
-	 * 
-	 * @see javax.money.MonetaryAmount#isZero()
-	 */
-	public boolean isZero() {
-		return this.number.signum() == 0;
-	}
-
-	/*
-	 * (non-Javadoc)
-	 * 
-	 * @see javax.money.MonetaryAmount#isPositive()
-	 */
-	public boolean isPositive() {
-		return signum() == 1;
-	}
-
-	/*
-	 * (non-Javadoc)
-	 * 
-	 * @see javax.money.MonetaryAmount#isPositiveOrZero()
-	 */
-	public boolean isPositiveOrZero() {
-		return signum() >= 0;
-	}
-
-	/*
-	 * (non-Javadoc)
-	 * 
-	 * @see javax.money.MonetaryAmount#isNegative()
-	 */
-	public boolean isNegative() {
-		return signum() == -1;
-	}
-
-	/*
-	 * (non-Javadoc)
-	 * 
-	 * @see javax.money.MonetaryAmount#isNegativeOrZero()
-	 */
-	public boolean isNegativeOrZero() {
-		return signum() <= 0;
-	}
-
-	/*
-	 * (non-Javadoc)
-	 * 
-	 * @see javax.money.MonetaryAmount#with(java.lang.Number)
-	 */
-	public Money with(Number amount) {
-		checkNumber(amount);
-		return new Money(this.currency, getBigDecimal(amount, this.mathContext));
-	}
-
-	/**
-	 * Creates a new Money instance, hereby changing the {@link MathContext} to
-	 * be used. This allows to adapt the {@link MathContext}, when required.
-	 * 
-	 * @param context
-	 *            the {@link MathContext} to be replaced, not {@code null}
-	 * @return the new amount with the same numeric value and
-	 *         {@link CurrencyUnit}, but the new {@link MathContext}.
-	 */
-	public Money with(MathContext context) {
-		Objects.requireNonNull(context, "MathContext required");
-		return new Money(currency, this.number, context);
-	}
-
-	/**
-	 * Creates a new Money instance, by just replacing the {@link CurrencyUnit}
-	 * and the numeric amount.
-	 * 
-	 * @param currency
-	 *            the currency unit to be replaced, not {@code null}
-     * @param amount
-	 * @return the new amount with the same numeric value and
-	 *         {@link MathContext}, but the new {@link CurrencyUnit}.
-	 */
-	public Money with(CurrencyUnit currency, Number amount) {
-		checkNumber(amount);
-		return new Money(currency, getBigDecimal(amount, this.mathContext));
-	}
-
-	/**
-	 * Creates a new Money instance, by just replacing the {@link CurrencyUnit}.
-	 * 
-	 * @param currency
-	 *            the currency unit to be replaced, not {@code null}
-	 * @return the new amount with the same numeric value and
-	 *         {@link MathContext}, but the new {@link CurrencyUnit}.
-	 */
-	public Money with(CurrencyUnit currency) {
-		Objects.requireNonNull(currency, "currency required");
-		return new Money(currency, this.number);
-	}
-
-	/*
-	 * (non-Javadoc)
-	 * 
-	 * @see javax.money.MonetaryAmount#getScale()
-	 */
-	public int getScale() {
-		return this.number.scale();
-	}
-
-	/*
-	 * (non-Javadoc)
-	 * 
-	 * @see javax.money.MonetaryAmount#getPrecision()
-	 */
-	public int getPrecision() {
-		return this.number.precision();
-	}
-
-	/*
-	 * (non-Javadoc)
-	 * 
-	 * @see javax.money.MonetaryAmount#longValue()
-	 */
-	public long longValue() {
-		return this.number.longValue();
-	}
-
-	/*
-	 * (non-Javadoc)
-	 * 
-	 * @see javax.money.MonetaryAmount#longValueExact()
-	 */
-	public long longValueExact() {
-		return this.number.longValueExact();
-	}
-
-	/*
-	 * (non-Javadoc)
-	 * 
-	 * @see javax.money.MonetaryAmount#doubleValue()
-	 */
-	public double doubleValue() {
-		return this.number.doubleValue();
-	}
-
-	/*
-	 * (non-Javadoc)
-	 * 
-	 * @see javax.money.MonetaryAmount#signum()
-	 */
-
-	public int signum() {
-		return this.number.signum();
-	}
-
-	/*
-	 * (non-Javadoc)
-	 * 
-	 * @see javax.money.MonetaryAmount#toEngineeringString()
-	 */
-	public String toEngineeringString() {
-		return this.currency.getCurrencyCode() + ' '
-				+ this.number.toEngineeringString();
-	}
-
-	/*
-	 * (non-Javadoc)
-	 * 
-	 * @see javax.money.MonetaryAmount#toPlainString()
-	 */
-	public String toPlainString() {
-		return this.currency.getCurrencyCode() + ' '
-				+ this.number.toPlainString();
-	}
-
-	/*
-	 * (non-Javadoc)
-	 * 
-	 * @see javax.money.MonetaryAmount#lessThan(javax.money.MonetaryAmount)
-	 */
-	public boolean isLessThan(MonetaryAmount amount) {
-		checkAmountParameter(amount);
-		return number.compareTo(Money.from(amount).number) < 0;
-	}
-
-	/*
-	 * (non-Javadoc)
-	 * 
-	 * @see
-	 * javax.money.MonetaryAmount#lessThanOrEqualTo(javax.money.MonetaryAmount)
-	 */
-	public boolean isLessThanOrEqualTo(MonetaryAmount amount) {
-		checkAmountParameter(amount);
-		return number.compareTo(Money.from(amount).number) <= 0;
-	}
-
-	/*
-	 * (non-Javadoc)
-	 * 
-	 * @see javax.money.MonetaryAmount#greaterThan(javax.money.MonetaryAmount)
-	 */
-	public boolean isGreaterThan(MonetaryAmount amount) {
-		checkAmountParameter(amount);
-		return number.compareTo(Money.from(amount).number) > 0;
-	}
-
-	/*
-	 * (non-Javadoc)
-	 * 
-	 * @see
-	 * javax.money.MonetaryAmount#greaterThanOrEqualTo(javax.money.MonetaryAmount
-	 * ) #see
-	 */
-	public boolean isGreaterThanOrEqualTo(MonetaryAmount amount) {
-		checkAmountParameter(amount);
-		return number.compareTo(Money.from(amount).number) >= 0;
-	}
-
-	/*
-	 * (non-Javadoc)
-	 * 
-	 * @see javax.money.MonetaryAmount#isEqualTo(javax.money.MonetaryAmount)
-	 */
-	public boolean isEqualTo(MonetaryAmount amount) {
-		checkAmountParameter(amount);
-		return equals(Money.from(amount));
-	}
-
-	/*
-	 * (non-Javadoc)
-	 * 
-	 * @see javax.money.MonetaryAmount#isNotEqualTo(javax.money.MonetaryAmount)
-	 */
-	public boolean isNotEqualTo(MonetaryAmount amount) {
-		checkAmountParameter(amount);
-		return !equals(Money.from(amount));
-	}
-
-	/*
-	 * (non-Javadoc)
-	 * 
-	 * @see javax.money.MonetaryAmount#getNumberType()
-	 */
-	public Class<?> getNumberType() {
-		return BigDecimal.class;
-	}
-
-	/*
-	 * }(non-Javadoc)
-	 * 
-	 * @see javax.money.MonetaryAmount#query(javax.money.MonetaryQuery)
-	 */
-	@Override
-	public <T> T query(MonetaryQuery<T> query) {
-		return query.queryFrom(this);
-	}
-
-	/*
-	 * @see javax.money.MonetaryAmount#asType(java.lang.Class)
-	 */
-	@SuppressWarnings("unchecked")
-	public <T> T asType(Class<T> type) {
-		if (BigDecimal.class.equals(type)) {
-			return (T) this.number;
-		}
-		if (Number.class.equals(type)) {
-			final T asType = (T) this.number;
-			return asType;
-		}
-		if (Double.class.equals(type)) {
-			return (T) Double.valueOf(this.number.doubleValue());
-		}
-		if (Float.class.equals(type)) {
-			return (T) Float.valueOf(this.number.floatValue());
-		}
-		if (Long.class.equals(type)) {
-			return (T) Long.valueOf(this.number.longValue());
-		}
-		if (Integer.class.equals(type)) {
-			return (T) Integer.valueOf(this.number.intValue());
-		}
-		if (Short.class.equals(type)) {
-			return (T) Short.valueOf(this.number.shortValue());
-		}
-		if (Byte.class.equals(type)) {
-			return (T) Byte.valueOf(this.number.byteValue());
-		}
-		if (BigInteger.class.equals(type)) {
-			return (T) this.number.toBigInteger();
-		}
-		throw new IllegalArgumentException("Unsupported representation type: "
-				+ type);
-	}
-
-	/**
-	 * Gets the {@link BigDecimal} representation of the numeric value of this
-	 * item.
-	 * 
-	 * @return The {@link BigDecimal} represention matching best.
-	 */
-	public BigDecimal asNumber() {
-		return this.number;
-	}
-
-	private void writeObject(ObjectOutputStream oos) throws IOException {
-		oos.writeObject(this.number);
-		oos.writeObject(this.currency);
-		oos.writeObject(this.mathContext);
-	}
-
-	private void readObject(ObjectInputStream ois) throws IOException,
-			ClassNotFoundException {
-		this.number = (BigDecimal) ois.readObject();
-		this.currency = (CurrencyUnit) ois.readObject();
-		this.mathContext = (MathContext) ois.readObject();
-	}
-
-	private void readObjectNoData()
-			throws ObjectStreamException {
-		if (this.number == null) {
-			this.number = BigDecimal.ZERO;
-		}
-		if (this.currency == null) {
-			this.currency = MoneyCurrency.of(
-					"XXX"); // no currency
-		}
-		if (this.mathContext == null) {
-			this.mathContext = DEFAULT_MATH_CONTEXT;
-		}
-	}
-
-	/*
-	 * (non-Javadoc)
-	 * 
-	 * @see java.lang.Object#toString()
-	 */
-	@Override
-	public String toString() {
-		return currency.getCurrencyCode() + ' ' + number.toString();
-	}
-
-	/*
-	 * (non-Javadoc)
-	 * 
-	 * @see javax.money.MonetaryAmount#getAmountWhole()
-	 */
-	@Override
-	public long getAmountWhole() {
-		return this.number.setScale(0,
-				RoundingMode.DOWN).longValueExact();
-	}
-
-	/*
-	 * (non-Javadoc)
-	 * 
-	 * @see javax.money.MonetaryAmount#getAmountFractionNumerator()
-	 */
-	@Override
-	public long getAmountFractionNumerator() {
-		BigDecimal bd = this.number.remainder(BigDecimal.ONE);
-		return bd.movePointRight(getScale()).longValueExact();
-	}
-
-	/*
-	 * (non-Javadoc)
-	 * 
-	 * @see javax.money.MonetaryAmount#getAmountFractionDenominator()
-	 */
-	@Override
-	public long getAmountFractionDenominator() {
-		return BigDecimal.valueOf(10).pow(getScale()).longValueExact();
-	}
-
-	@Override
-	public Money with(MonetaryAdjuster adjuster) {
-		MonetaryAmount amt = adjuster.adjustInto(this);
-		return Money.from(amt);
-	}
-
-	public static Money from(MonetaryAmount amt) {
-		if (amt.getClass() == Money.class) {
-			return (Money) amt;
-		}
-		if (amt.getClass() == FastMoney.class) {
-			return Money.of(amt.getCurrency(), ((FastMoney) amt).asNumber(),
-					DEFAULT_MATH_CONTEXT);
-		}
-		return Money.of(amt.getCurrency(), asNumber(amt),
-				DEFAULT_MATH_CONTEXT);
-	}
-
-	public static BigDecimal asNumber(MonetaryAmount amt) {
-		if (amt instanceof Money) {
-			return ((Money) amt).number;
-		}
-		long denom = amt.getAmountFractionDenominator();
-		for (int i = 0; i < DENOM_ARRAY.length; i++) {
-			if (denom == DENOM_ARRAY[i]) {
-				try {
-					long total = amt.getAmountWhole() * denom;
-					total = total + amt.getAmountFractionNumerator();
-					return BigDecimal.valueOf(total, i);
-				} catch (ArithmeticException ex) {
-					// go ahead, using slow conversion
-				}
-			}
-		}
-		// slow creation follows here
-		BigDecimal whole = BigDecimal.valueOf(amt.getAmountWhole());
-		BigDecimal fraction = BigDecimal.valueOf(amt
-				.getAmountFractionNumerator());
-		return whole.add(fraction);
-	}
-
-	/**
-	 * Method to check if a currency is compatible with this amount instance.
-	 * 
-	 * @param amount
-	 *            The monetary amount to be compared to, never null.
-	 * @throws IllegalArgumentException
-	 *             If the amount is null, or the amount's currency is not
-	 *             compatible (same {@link CurrencyUnit#getNamespace()} and same
-	 *             {@link CurrencyUnit#getCurrencyCode()}).
-	 */
-	private void checkAmountParameter(MonetaryAmount amount) {
-		Objects.requireNonNull(amount, "Amount must not be null.");
-		final CurrencyUnit amountCurrency = amount.getCurrency();
-		if (!(this.currency
-				.getCurrencyCode().equals(amountCurrency.getCurrencyCode()))) {
-			throw new IllegalArgumentException("Currency mismatch: "
-					+ this.currency + '/' + amountCurrency);
-		}
-	}
-
-	/**
-	 * Internal method to check for correct number parameter.
-	 * 
-	 * @param number
-	 * @throws IllegalArgumentException
-	 *             If the number is null
-	 */
-	private void checkNumber(Number number) {
-		Objects.requireNonNull(number, "Number is required.");
-	}
-
-}
->>>>>>> 9f09b082
+/*
+ * Copyright (c) 2012, 2013, Credit Suisse (Anatole Tresch), Werner Keil.
+ * 
+ * Licensed under the Apache License, Version 2.0 (the "License"); you may not
+ * use this file except in compliance with the License. You may obtain a copy of
+ * the License at
+ * 
+ * http://www.apache.org/licenses/LICENSE-2.0
+ * 
+ * Unless required by applicable law or agreed to in writing, software
+ * distributed under the License is distributed on an "AS IS" BASIS, WITHOUT
+ * WARRANTIES OR CONDITIONS OF ANY KIND, either express or implied. See the
+ * License for the specific language governing permissions and limitations under
+ * the License.
+ */
+package org.javamoney.moneta;
+
+import java.io.IOException;
+import java.io.InputStream;
+import java.io.ObjectInputStream;
+import java.io.ObjectOutputStream;
+import java.io.ObjectStreamException;
+import java.io.Serializable;
+import java.math.BigDecimal;
+import java.math.BigInteger;
+import java.math.MathContext;
+import java.math.RoundingMode;
+import java.net.URL;
+import java.util.Locale;
+import java.util.Objects;
+import java.util.Properties;
+import java.util.concurrent.atomic.AtomicLong;
+import java.util.logging.Level;
+import java.util.logging.Logger;
+
+import javax.money.CurrencyUnit;
+import javax.money.MonetaryAdjuster;
+import javax.money.MonetaryAmount;
+import javax.money.MonetaryQuery;
+
+/**
+ * Platform RI: Default immutable implementation of {@link MonetaryAmount} based
+ * on {@link BigDecimal} for the numeric representation.
+ * <p>
+ * As required by {@link MonetaryAmount} this class is final, thread-safe,
+ * immutable and serializable.
+ * <p>
+ * This class uses a default MathContext. The default MathContext can be
+ * configured by adding a file {@code /javamoney.properties} to the classpath,
+ * with the following content:
+ * 
+ * <pre>
+ * # Default MathContext for Money
+ * #-------------------------------
+ * # Custom MathContext, overrides entries from org.javamoney.moneta.Money.mathContext
+ * # RoundingMode hereby is optional (default = HALF_EVEN)
+ * org.javamoney.moneta.Money.defaults.precision=256
+ * org.javamoney.moneta.Money.defaults.roundingMode=HALF_EVEN
+ * # or, 
+ * # use one of DECIMAL32,DECIMAL64(default),DECIMAL128,UNLIMITED
+ * # org.javamoney.moneta.Money.mathContext=DECIMAL128
+ * </pre>
+ * 
+ * @version 0.6.1
+ * @author Anatole Tresch
+ * @author Werner Keil
+ */
+public final class Money implements MonetaryAmount, Comparable<MonetaryAmount>,
+		Serializable {
+
+	/**
+	 * 
+	 */
+	private static final long serialVersionUID = -7565813772046251748L;
+
+	public static final MathContext DEFAULT_MATH_CONTEXT = initDefaultMathContext();
+
+	private static final int[] DENOM_ARRAY = new int[] { 1, 10, 100, 1000,
+			10000, 100000, 1000000 };
+
+	/** The numeric part of this amount. */
+	private BigDecimal number;
+
+	/** The currency of this amount. */
+	private CurrencyUnit currency;
+
+	/** tHE DEFAULT {@link MathContext} used by this instance, e.g. on division. */
+	private MathContext mathContext;
+
+	/**
+	 * Creates a new instance os {@link Money}.
+	 * 
+	 * @param currency
+	 *            the currency, not null.
+	 * @param number
+	 *            the amount, not null.
+	 */
+	private Money(CurrencyUnit currency, Number number) {
+		this(currency, number, null);
+	}
+
+	/**
+	 * Evaluates the default MathContext to be used for {@link Money}. This will
+	 * try to read /javamoney.properties from the classpath:
+	 * 
+	 * <pre>
+	 * # Default MathContext for Money
+	 * #-------------------------------
+	 * # Custom MathContext, overrides entries from org.javamoney.moneta.Money.mathContext
+	 * # RoundingMode hereby is optional (default = HALF_EVEN)
+	 * org.javamoney.moneta.Money.defaults.precision=256
+	 * org.javamoney.moneta.Money.defaults.roundingMode=HALF_EVEN
+	 * # or, 
+	 * # use one of DECIMAL32,DECIMAL64(default),DECIMAL128,UNLIMITED
+	 * # org.javamoney.moneta.Money.mathContext=DECIMAL128
+	 * </pre>
+	 * 
+	 * @return
+	 */
+	private static MathContext initDefaultMathContext() {
+		InputStream is = null;
+		try {
+			Properties props = new Properties();
+			URL url = Money.class.getResource("/javamoney.properties");
+			if (url != null) {
+				is = url
+						.openStream();
+				props.load(is);
+				String value = props
+						.getProperty("org.javamoney.moneta.Money.defaults.precision");
+				if (value != null) {
+					int prec = Integer.parseInt(value);
+					value = props
+							.getProperty("org.javamoney.moneta.Money.defaults.roundingMode");
+					RoundingMode rm = value != null ? RoundingMode
+							.valueOf(value
+									.toUpperCase(Locale.ENGLISH))
+							: RoundingMode.HALF_EVEN;
+					MathContext mc = new MathContext(prec, rm);
+					Logger.getLogger(Money.class.getName()).info(
+							"Using custom MathContext: precision=" + prec
+									+ ", roundingMode=" + rm);
+					return mc;
+				}
+				else {
+					value = props
+							.getProperty("org.javamoney.moneta.Money.defaults.mathContext");
+					if (value != null) {
+						switch (value.toUpperCase(Locale.ENGLISH)) {
+						case "DECIMAL32":
+							Logger.getLogger(Money.class.getName()).info(
+									"Using MathContext.DECIMAL32");
+							return MathContext.DECIMAL32;
+						case "DECIMAL64":
+							Logger.getLogger(Money.class.getName()).info(
+									"Using MathContext.DECIMAL64");
+							return MathContext.DECIMAL64;
+						case "DECIMAL128":
+							Logger.getLogger(Money.class.getName())
+									.info(
+											"Using MathContext.DECIMAL128");
+							return MathContext.DECIMAL128;
+						case "UNLIMITED":
+							Logger.getLogger(Money.class.getName()).info(
+									"Using MathContext.UNLIMITED");
+							return MathContext.UNLIMITED;
+						}
+					}
+				}
+			}
+			Logger.getLogger(Money.class.getName()).info(
+					"Using default MathContext.DECIMAL64");
+			return MathContext.DECIMAL64;
+		} catch (Exception e) {
+			Logger.getLogger(Money.class.getName())
+					.log(Level.SEVERE,
+							"Error evaluating default MathContext, using default (MathContext.DECIMAL64).",
+							e);
+			return MathContext.DECIMAL64;
+		} finally {
+			if (is != null) {
+				try {
+					is.close();
+				} catch (IOException e) {
+					Logger.getLogger(Money.class.getName())
+							.log(Level.WARNING,
+									"Error closing InputStream after evaluating default MathContext.",
+									e);
+				}
+			}
+		}
+	}
+
+	/**
+	 * Creates a new instance os {@link Money}.
+	 * 
+	 * @param currency
+	 *            the currency, not null.
+	 * @param number
+	 *            the amount, not null.
+	 */
+	private Money(CurrencyUnit currency, Number number, MathContext mathContext) {
+		Objects.requireNonNull(currency, "Currency is required.");
+		Objects.requireNonNull(number, "Number is required.");
+		checkNumber(number);
+		this.currency = currency;
+		if (mathContext != null) {
+			this.mathContext = mathContext;
+			this.number = getBigDecimal(number, mathContext);
+		}
+		else {
+			this.mathContext = DEFAULT_MATH_CONTEXT;
+			this.number = getBigDecimal(number, null);
+		}
+
+	}
+
+	// Static Factory Methods
+	/**
+	 * Translates a {@code BigDecimal} value and a {@code CurrencyUnit} currency
+	 * into a {@code Money}.
+	 * 
+	 * @param number
+	 *            numeric value of the {@code Money}.
+	 * @param currency
+	 *            currency unit of the {@code Money}.
+	 * @return a {@code Money} combining the numeric value and currency unit.
+	 */
+	public static Money of(CurrencyUnit currency, BigDecimal number) {
+		return new Money(currency, number);
+	}
+
+	/**
+	 * Translates a {@code BigDecimal} value and a {@code CurrencyUnit} currency
+	 * into a {@code Money}.
+	 * 
+	 * @param number
+	 *            numeric value of the {@code Money}.
+	 * @param currency
+	 *            currency unit of the {@code Money}.
+	 * @param mathContext
+	 *            the {@link MathContext} to be used.
+	 * @return a {@code Money} combining the numeric value and currency unit.
+	 */
+	public static Money of(CurrencyUnit currency, BigDecimal number,
+			MathContext mathContext) {
+		return new Money(currency, number, mathContext);
+	}
+
+	/**
+	 * Static factory method for creating a new instance of {@link Money}.
+	 * 
+	 * @param currency
+	 *            The target currency, not null.
+	 * @param number
+	 *            The numeric part, not null.
+	 * @return A new instance of {@link Money}.
+	 */
+	public static Money of(CurrencyUnit currency, Number number) {
+		return new Money(currency, number);
+	}
+
+	/**
+	 * Static factory method for creating a new instance of {@link Money}.
+	 * 
+	 * @param currency
+	 *            The target currency, not null.
+	 * @param number
+	 *            The numeric part, not null.
+     * @param mathContext
+	 * @return A new instance of {@link Money}.
+	 */
+	public static Money of(CurrencyUnit currency, Number number,
+			MathContext mathContext) {
+		return new Money(currency, number, mathContext);
+	}
+
+	/**
+	 * Static factory method for creating a new instance of {@link Money}.
+	 * 
+	 * @param currencyCode
+	 *            The target currency as ISO currency code.
+	 * @param number
+	 *            The numeric part, not null.
+	 * @return A new instance of {@link Money}.
+	 */
+	public static Money of(String currencyCode, Number number) {
+		return new Money(MoneyCurrency.of(currencyCode), number);
+	}
+
+	/**
+	 * Static factory method for creating a new instance of {@link Money}.
+	 * 
+	 * @param currencyCode
+	 *            The target currency as ISO currency code.
+	 * @param number
+	 *            The numeric part, not null.
+     * @param mathContext
+	 * @return A new instance of {@link Money}.
+	 */
+	public static Money of(String currencyCode, Number number,
+			MathContext mathContext) {
+		return new Money(MoneyCurrency.of(currencyCode), number, mathContext);
+	}
+
+/**
+	 * Factory method creating a zero instance with the given {@code currency);
+	 * @param currency the target currency of the amount being created.
+	 * @return
+	 */
+	public static Money ofZero(CurrencyUnit currency) {
+		return new Money(currency, BigDecimal.ZERO, DEFAULT_MATH_CONTEXT);
+	}
+
+/**
+	 * Factory method creating a zero instance with the given {@code currency);
+	 * @param currency the target currency of the amount being created.
+	 * @return
+	 */
+	public static Money ofZero(String currency) {
+		return ofZero(MoneyCurrency.of(currency));
+	}
+
+	/*
+	 * (non-Javadoc)
+	 * 
+	 * @see java.lang.Object#hashCode()
+	 */
+	@Override
+	public int hashCode() {
+		final int prime = 31;
+		int result = 1;
+		result = prime * result
+				+ ((currency == null) ? 0 : currency.hashCode());
+		return prime * result + asNumberStripped().hashCode();
+	}
+
+	/*
+	 * (non-Javadoc)
+	 * 
+	 * @see java.lang.Object#equals(java.lang.Object)
+	 */
+	@Override
+	public boolean equals(Object obj) {
+		if (this == obj)
+			return true;
+		if (obj == null)
+			return false;
+		if (getClass() != obj.getClass())
+			return false;
+		Money other = (Money) obj;
+		if (currency == null) {
+			if (other.currency != null)
+				return false;
+		} else if (!currency.equals(other.currency))
+			return false;
+		return asNumberStripped().equals(other.asNumberStripped());
+	}
+
+	/**
+	 * Method that returns BigDecimal.ZERO, if {@link #isZero()}, and #number
+	 * {@link #stripTrailingZeros()} in all other cases.
+	 * 
+	 * @return the stripped number value.
+	 */
+	public BigDecimal asNumberStripped() {
+		if (isZero()) {
+			return BigDecimal.ZERO;
+		}
+		return this.number.stripTrailingZeros();
+	}
+
+	/*
+	 * @see java.lang.Comparable#compareTo(java.lang.Object)
+	 */
+    @Override
+	public int compareTo(MonetaryAmount o) {
+		Objects.requireNonNull(o);
+		int compare = -1;
+		if (this.currency.equals(o.getCurrency())) {
+			compare = this.number.compareTo(Money.from(o).number);
+		} else {
+			compare = this.currency.getCurrencyCode().compareTo(
+					o.getCurrency().getCurrencyCode());
+		}
+		return compare;
+	}
+
+	/*
+	 * (non-Javadoc)
+	 * 
+	 * @see javax.money.MonetaryAmount#getCurrency()
+	 */
+    @Override
+	public CurrencyUnit getCurrency() {
+		return currency;
+	}
+
+	/**
+	 * Access the {@link MathContext} used by this instance.
+	 * 
+	 * @return the {@link MathContext} used, never null.
+	 */
+	public MathContext getMathContext() {
+		return this.mathContext;
+	}
+
+
+	/*
+	 * (non-Javadoc)
+	 * 
+	 * @see javax.money.MonetaryAmount#abs()
+	 */
+	public Money abs() {
+		if (this.isPositiveOrZero()) {
+			return this;
+		}
+		return this.negate();
+	}
+
+	// Arithmetic Operations
+
+	/*
+	 * (non-Javadoc)
+	 * 
+	 * @see javax.money.MonetaryAmount#add(javax.money.MonetaryAmount)
+	 */
+	public Money add(MonetaryAmount amount) {
+		checkAmountParameter(amount);
+		if (Money.from(amount).isZero()) {
+			return this;
+		}
+		return new Money(this.currency, this.number.add(
+				Money.from(amount).number));
+	}
+
+	private BigDecimal getBigDecimal(Number num) {
+		if (num instanceof BigDecimal) {
+			return (BigDecimal) num;
+		}
+		if (num instanceof Long || num instanceof Integer || num instanceof Byte || num instanceof AtomicLong) {
+			return BigDecimal.valueOf(num.longValue());
+		}
+		if (num instanceof Float || num instanceof Double) {
+			return new BigDecimal(num.toString());
+		}
+		try {
+			// Avoid imprecise conversion to double value if at all possible
+			return new BigDecimal(num.toString());
+		} catch (NumberFormatException e) {
+		}
+		return BigDecimal.valueOf(num.doubleValue());
+	}
+
+	private BigDecimal getBigDecimal(Number num, MathContext mathContext) {
+		if (num instanceof BigDecimal) {
+			BigDecimal bd = (BigDecimal) num;
+			if (mathContext != null) {
+				return new BigDecimal(bd.toString(), mathContext);
+			}
+			return bd;
+		}
+		if (num instanceof Long || num instanceof Integer) {
+			if (mathContext != null) {
+				return new BigDecimal(num.longValue(), mathContext);
+			}
+			return BigDecimal.valueOf(num.longValue());
+		}
+		if (num instanceof Float || num instanceof Double) {
+			if (mathContext != null) {
+				return new BigDecimal(num.doubleValue(), mathContext);
+			}
+			return new BigDecimal(num.toString());
+		}
+		if (num instanceof Byte || num instanceof AtomicLong) {
+			if (mathContext != null) {
+				return new BigDecimal(num.longValue(), mathContext);
+			}
+			return BigDecimal.valueOf(num.longValue());
+		}
+		try {
+			// Avoid imprecise conversion to double value if at all possible
+			if (mathContext != null) {
+				return new BigDecimal(num.toString(), mathContext);
+			}
+			return new BigDecimal(num.toString());
+		} catch (NumberFormatException e) {
+		}
+		if (mathContext != null) {
+			return new BigDecimal(num.doubleValue(), mathContext);
+		}
+		return BigDecimal.valueOf(num.doubleValue());
+	}
+
+	/*
+	 * (non-Javadoc)
+	 * 
+	 * @see javax.money.MonetaryAmount#divide(javax.money.MonetaryAmount)
+	 */
+	public Money divide(MonetaryAmount divisor) {
+		checkAmountParameter(divisor);
+		if (divisor.getAmountWhole() == 1
+				&& divisor.getAmountFractionNumerator() == 0) {
+			return this;
+		}
+		BigDecimal dec = this.number.divide(Money.from(divisor).number,
+				this.mathContext);
+		return new Money(this.currency, dec, null);
+	}
+
+	/*
+	 * (non-Javadoc)
+	 * 
+	 * @see javax.money.MonetaryAmount#divide(javax.money.MonetaryAmount)
+	 */
+	public Money divide(Number divisor) {
+		if (getBigDecimal(divisor).equals(BigDecimal.ONE)) {
+			return this;
+		}
+		BigDecimal dec = this.number.divide(getBigDecimal(divisor),
+				this.mathContext);
+		return new Money(this.currency, dec);
+	}
+
+	/*
+	 * (non-Javadoc)
+	 * 
+	 * @see
+	 * javax.money.MonetaryAmount#divideAndRemainder(javax.money.MonetaryAmount)
+	 */
+	public Money[] divideAndRemainder(MonetaryAmount divisor) {
+		checkAmountParameter(divisor);
+		BigDecimal[] dec = this.number.divideAndRemainder(
+				Money.from(divisor).number);
+		return new Money[] {
+				new Money(this.currency, dec[0]),
+				new Money(this.currency, dec[1]) };
+	}
+
+	/*
+	 * (non-Javadoc)
+	 * 
+	 * @see
+	 * javax.money.MonetaryAmount#divideAndRemainder(javax.money.MonetaryAmount)
+	 */
+	public Money[] divideAndRemainder(Number divisor) {
+		BigDecimal[] dec = this.number.divideAndRemainder(
+				getBigDecimal(divisor));
+		return new Money[] {
+				new Money(this.currency, dec[0]),
+				new Money(this.currency, dec[1]) };
+	}
+
+	/*
+	 * (non-Javadoc)
+	 * 
+	 * @see
+	 * javax.money.MonetaryAmount#divideToIntegralValue(javax.money.MonetaryAmount
+	 * )
+	 */
+	public Money divideToIntegralValue(MonetaryAmount divisor) {
+		checkAmountParameter(divisor);
+		BigDecimal dec = this.number.divideToIntegralValue(
+				Money.from(divisor).number);
+		return new Money(this.currency, dec);
+	}
+
+	/*
+	 * (non-Javadoc)
+	 * 
+	 * @see javax.money.MonetaryAmount#divideToIntegralValue(Number) )D
+	 */
+	public Money divideToIntegralValue(Number divisor) {
+		BigDecimal dec = this.number.divideToIntegralValue(
+				getBigDecimal(divisor));
+		return new Money(this.currency, dec);
+	}
+
+	/*
+	 * (non-Javadoc)
+	 * 
+	 * @see javax.money.MonetaryAmount#multiply(javax.money.MonetaryAmount)
+	 */
+	public Money multiply(MonetaryAmount multiplicand) {
+		checkAmountParameter(multiplicand);
+		if (multiplicand.getAmountWhole() == 1
+				&& multiplicand.getAmountFractionNumerator() == 0) {
+			return this;
+		}
+		BigDecimal dec = this.number.multiply(
+				Money.from(multiplicand).number);
+		return new Money(this.currency, dec);
+	}
+
+	/*
+	 * (non-Javadoc)
+	 * 
+	 * @see javax.money.MonetaryAmount#multiply(Number)
+	 */
+	public Money multiply(Number multiplicand) {
+		if (getBigDecimal(multiplicand).equals(BigDecimal.ONE)) {
+			return this;
+		}
+		BigDecimal dec = this.number.multiply(getBigDecimal(multiplicand));
+		return new Money(this.currency, dec);
+	}
+
+	/*
+	 * (non-Javadoc)
+	 * 
+	 * @see javax.money.MonetaryAmount#negate()
+	 */
+	public Money negate() {
+		return new Money(this.currency, this.number.negate());
+	}
+
+	/*
+	 * (non-Javadoc)
+	 * 
+	 * @see javax.money.MonetaryAmount#plus()
+	 */
+	public Money plus() {
+		return new Money(this.currency, this.number.plus());
+	}
+
+	/*
+	 * (non-Javadoc)
+	 * 
+	 * @see javax.money.MonetaryAmount#subtract(javax.money.MonetaryAmount)
+	 */
+	public Money subtract(MonetaryAmount subtrahend) {
+		checkAmountParameter(subtrahend);
+		if (Money.from(subtrahend).isZero()) {
+			return this;
+		}
+		return new Money(this.currency, this.number.subtract(
+				Money.from(subtrahend).number));
+	}
+
+	/**
+	 * Returns an amount with all trailing zeroes stripped.
+	 * 
+	 * @see BigDecimal#stripTrailingZeros()
+	 * @return the amount with the zeroes stripped.
+	 */
+	public Money stripTrailingZeros() {
+		if (isZero()) {
+			return new Money(this.currency, BigDecimal.ZERO);
+		}
+		return new Money(this.currency, this.number.stripTrailingZeros());
+	}
+
+	/*
+	 * (non-Javadoc)
+	 * 
+	 * @see javax.money.MonetaryAmount#pow(int)
+	 */
+	public Money pow(int n) {
+		return new Money(this.currency, this.number.pow(n));
+	}
+
+	/*
+	 * (non-Javadoc)
+	 * 
+	 * @see javax.money.MonetaryAmount#ulp()
+	 */
+	public Money ulp() {
+		return new Money(this.currency, this.number.ulp());
+	}
+
+	/*
+	 * (non-Javadoc)
+	 * 
+	 * @see javax.money.MonetaryAmount#remainder(javax.money.MonetaryAmount)
+	 */
+	public Money remainder(MonetaryAmount divisor) {
+		checkAmountParameter(divisor);
+		return new Money(this.currency, this.number.remainder(
+				Money.from(divisor).number));
+	}
+
+	/*
+	 * (non-Javadoc)
+	 * 
+	 * @see javax.money.MonetaryAmount#remainder(Number)
+	 */
+	public Money remainder(Number divisor) {
+		return new Money(this.currency, this.number.remainder(
+				getBigDecimal(divisor)));
+	}
+
+	/*
+	 * (non-Javadoc)
+	 * 
+	 * @see javax.money.MonetaryAmount#scaleByPowerOfTen(int)
+	 */
+	public Money scaleByPowerOfTen(int n) {
+		return new Money(this.currency, this.number.scaleByPowerOfTen(n));
+	}
+
+	/*
+	 * (non-Javadoc)
+	 * 
+	 * @see javax.money.MonetaryAmount#isZero()
+	 */
+	public boolean isZero() {
+		return this.number.signum() == 0;
+	}
+
+	/*
+	 * (non-Javadoc)
+	 * 
+	 * @see javax.money.MonetaryAmount#isPositive()
+	 */
+	public boolean isPositive() {
+		return signum() == 1;
+	}
+
+	/*
+	 * (non-Javadoc)
+	 * 
+	 * @see javax.money.MonetaryAmount#isPositiveOrZero()
+	 */
+	public boolean isPositiveOrZero() {
+		return signum() >= 0;
+	}
+
+	/*
+	 * (non-Javadoc)
+	 * 
+	 * @see javax.money.MonetaryAmount#isNegative()
+	 */
+	public boolean isNegative() {
+		return signum() == -1;
+	}
+
+	/*
+	 * (non-Javadoc)
+	 * 
+	 * @see javax.money.MonetaryAmount#isNegativeOrZero()
+	 */
+	public boolean isNegativeOrZero() {
+		return signum() <= 0;
+	}
+
+	/*
+	 * (non-Javadoc)
+	 * 
+	 * @see javax.money.MonetaryAmount#with(java.lang.Number)
+	 */
+	public Money with(Number amount) {
+		checkNumber(amount);
+		return new Money(this.currency, getBigDecimal(amount, this.mathContext));
+	}
+
+	/**
+	 * Creates a new Money instance, hereby changing the {@link MathContext} to
+	 * be used. This allows to adapt the {@link MathContext}, when required.
+	 * 
+	 * @param context
+	 *            the {@link MathContext} to be replaced, not {@code null}
+	 * @return the new amount with the same numeric value and
+	 *         {@link CurrencyUnit}, but the new {@link MathContext}.
+	 */
+	public Money with(MathContext context) {
+		Objects.requireNonNull(context, "MathContext required");
+		return new Money(currency, this.number, context);
+	}
+
+	/**
+	 * Creates a new Money instance, by just replacing the {@link CurrencyUnit}
+	 * and the numeric amount.
+	 * 
+	 * @param currency
+	 *            the currency unit to be replaced, not {@code null}
+     * @param amount
+	 * @return the new amount with the same numeric value and
+	 *         {@link MathContext}, but the new {@link CurrencyUnit}.
+	 */
+	public Money with(CurrencyUnit currency, Number amount) {
+		checkNumber(amount);
+		return new Money(currency, getBigDecimal(amount, this.mathContext));
+	}
+
+	/**
+	 * Creates a new Money instance, by just replacing the {@link CurrencyUnit}.
+	 * 
+	 * @param currency
+	 *            the currency unit to be replaced, not {@code null}
+	 * @return the new amount with the same numeric value and
+	 *         {@link MathContext}, but the new {@link CurrencyUnit}.
+	 */
+	public Money with(CurrencyUnit currency) {
+		Objects.requireNonNull(currency, "currency required");
+		return new Money(currency, this.number);
+	}
+
+	/*
+	 * (non-Javadoc)
+	 * 
+	 * @see javax.money.MonetaryAmount#getScale()
+	 */
+	public int getScale() {
+		return this.number.scale();
+	}
+
+	/*
+	 * (non-Javadoc)
+	 * 
+	 * @see javax.money.MonetaryAmount#getPrecision()
+	 */
+	public int getPrecision() {
+		return this.number.precision();
+	}
+
+	/*
+	 * (non-Javadoc)
+	 * 
+	 * @see javax.money.MonetaryAmount#longValue()
+	 */
+	public long longValue() {
+		return this.number.longValue();
+	}
+
+	/*
+	 * (non-Javadoc)
+	 * 
+	 * @see javax.money.MonetaryAmount#longValueExact()
+	 */
+	public long longValueExact() {
+		return this.number.longValueExact();
+	}
+
+	/*
+	 * (non-Javadoc)
+	 * 
+	 * @see javax.money.MonetaryAmount#doubleValue()
+	 */
+	public double doubleValue() {
+		return this.number.doubleValue();
+	}
+
+	/*
+	 * (non-Javadoc)
+	 * 
+	 * @see javax.money.MonetaryAmount#signum()
+	 */
+
+	public int signum() {
+		return this.number.signum();
+	}
+
+	/*
+	 * (non-Javadoc)
+	 * 
+	 * @see javax.money.MonetaryAmount#toEngineeringString()
+	 */
+	public String toEngineeringString() {
+		return this.currency.getCurrencyCode() + ' '
+				+ this.number.toEngineeringString();
+	}
+
+	/*
+	 * (non-Javadoc)
+	 * 
+	 * @see javax.money.MonetaryAmount#toPlainString()
+	 */
+	public String toPlainString() {
+		return this.currency.getCurrencyCode() + ' '
+				+ this.number.toPlainString();
+	}
+
+	/*
+	 * (non-Javadoc)
+	 * 
+	 * @see javax.money.MonetaryAmount#lessThan(javax.money.MonetaryAmount)
+	 */
+	public boolean isLessThan(MonetaryAmount amount) {
+		checkAmountParameter(amount);
+		return number.compareTo(Money.from(amount).number) < 0;
+	}
+
+	/*
+	 * (non-Javadoc)
+	 * 
+	 * @see
+	 * javax.money.MonetaryAmount#lessThanOrEqualTo(javax.money.MonetaryAmount)
+	 */
+	public boolean isLessThanOrEqualTo(MonetaryAmount amount) {
+		checkAmountParameter(amount);
+		return number.compareTo(Money.from(amount).number) <= 0;
+	}
+
+	/*
+	 * (non-Javadoc)
+	 * 
+	 * @see javax.money.MonetaryAmount#greaterThan(javax.money.MonetaryAmount)
+	 */
+	public boolean isGreaterThan(MonetaryAmount amount) {
+		checkAmountParameter(amount);
+		return number.compareTo(Money.from(amount).number) > 0;
+	}
+
+	/*
+	 * (non-Javadoc)
+	 * 
+	 * @see
+	 * javax.money.MonetaryAmount#greaterThanOrEqualTo(javax.money.MonetaryAmount
+	 * ) #see
+	 */
+	public boolean isGreaterThanOrEqualTo(MonetaryAmount amount) {
+		checkAmountParameter(amount);
+		return number.compareTo(Money.from(amount).number) >= 0;
+	}
+
+	/*
+	 * (non-Javadoc)
+	 * 
+	 * @see javax.money.MonetaryAmount#isEqualTo(javax.money.MonetaryAmount)
+	 */
+	public boolean isEqualTo(MonetaryAmount amount) {
+		checkAmountParameter(amount);
+		return equals(Money.from(amount));
+	}
+
+	/*
+	 * (non-Javadoc)
+	 * 
+	 * @see javax.money.MonetaryAmount#isNotEqualTo(javax.money.MonetaryAmount)
+	 */
+	public boolean isNotEqualTo(MonetaryAmount amount) {
+		checkAmountParameter(amount);
+		return !equals(Money.from(amount));
+	}
+
+	/*
+	 * (non-Javadoc)
+	 * 
+	 * @see javax.money.MonetaryAmount#getNumberType()
+	 */
+	public Class<?> getNumberType() {
+		return BigDecimal.class;
+	}
+
+	/*
+	 * }(non-Javadoc)
+	 * 
+	 * @see javax.money.MonetaryAmount#query(javax.money.MonetaryQuery)
+	 */
+	@Override
+	public <T> T query(MonetaryQuery<T> query) {
+		return query.queryFrom(this);
+	}
+
+	/*
+	 * @see javax.money.MonetaryAmount#asType(java.lang.Class)
+	 */
+	@SuppressWarnings("unchecked")
+	public <T> T asType(Class<T> type) {
+		if (BigDecimal.class.equals(type)) {
+			return (T) this.number;
+		}
+		if (Number.class.equals(type)) {
+			final T asType = (T) this.number;
+			return asType;
+		}
+		if (Double.class.equals(type)) {
+			return (T) Double.valueOf(this.number.doubleValue());
+		}
+		if (Float.class.equals(type)) {
+			return (T) Float.valueOf(this.number.floatValue());
+		}
+		if (Long.class.equals(type)) {
+			return (T) Long.valueOf(this.number.longValue());
+		}
+		if (Integer.class.equals(type)) {
+			return (T) Integer.valueOf(this.number.intValue());
+		}
+		if (Short.class.equals(type)) {
+			return (T) Short.valueOf(this.number.shortValue());
+		}
+		if (Byte.class.equals(type)) {
+			return (T) Byte.valueOf(this.number.byteValue());
+		}
+		if (BigInteger.class.equals(type)) {
+			return (T) this.number.toBigInteger();
+		}
+		throw new IllegalArgumentException("Unsupported representation type: "
+				+ type);
+	}
+
+	/**
+	 * Gets the {@link BigDecimal} representation of the numeric value of this
+	 * item.
+	 * 
+	 * @return The {@link BigDecimal} represention matching best.
+	 */
+	public BigDecimal asNumber() {
+		return this.number;
+	}
+
+	private void writeObject(ObjectOutputStream oos) throws IOException {
+		oos.writeObject(this.number);
+		oos.writeObject(this.currency);
+		oos.writeObject(this.mathContext);
+	}
+
+	private void readObject(ObjectInputStream ois) throws IOException,
+			ClassNotFoundException {
+		this.number = (BigDecimal) ois.readObject();
+		this.currency = (CurrencyUnit) ois.readObject();
+		this.mathContext = (MathContext) ois.readObject();
+	}
+
+	private void readObjectNoData()
+			throws ObjectStreamException {
+		if (this.number == null) {
+			this.number = BigDecimal.ZERO;
+		}
+		if (this.currency == null) {
+			this.currency = MoneyCurrency.of(
+					"XXX"); // no currency
+		}
+		if (this.mathContext == null) {
+			this.mathContext = DEFAULT_MATH_CONTEXT;
+		}
+	}
+
+	/*
+	 * (non-Javadoc)
+	 * 
+	 * @see java.lang.Object#toString()
+	 */
+	@Override
+	public String toString() {
+		return currency.getCurrencyCode() + ' ' + number.toString();
+	}
+
+	/*
+	 * (non-Javadoc)
+	 * 
+	 * @see javax.money.MonetaryAmount#getAmountWhole()
+	 */
+	@Override
+	public long getAmountWhole() {
+		return this.number.setScale(0,
+				RoundingMode.DOWN).longValueExact();
+	}
+
+	/*
+	 * (non-Javadoc)
+	 * 
+	 * @see javax.money.MonetaryAmount#getAmountFractionNumerator()
+	 */
+	@Override
+	public long getAmountFractionNumerator() {
+		BigDecimal bd = this.number.remainder(BigDecimal.ONE);
+		return bd.movePointRight(getScale()).longValueExact();
+	}
+
+	/*
+	 * (non-Javadoc)
+	 * 
+	 * @see javax.money.MonetaryAmount#getAmountFractionDenominator()
+	 */
+	@Override
+	public long getAmountFractionDenominator() {
+		return BigDecimal.valueOf(10).pow(getScale()).longValueExact();
+	}
+
+	@Override
+	public Money with(MonetaryAdjuster adjuster) {
+		MonetaryAmount amt = adjuster.adjustInto(this);
+		return Money.from(amt);
+	}
+
+	public static Money from(MonetaryAmount amt) {
+		if (amt.getClass() == Money.class) {
+			return (Money) amt;
+		}
+		if (amt.getClass() == FastMoney.class) {
+			return Money.of(amt.getCurrency(), ((FastMoney) amt).asNumber(),
+					DEFAULT_MATH_CONTEXT);
+		}
+		return Money.of(amt.getCurrency(), asNumber(amt),
+				DEFAULT_MATH_CONTEXT);
+	}
+
+	public static BigDecimal asNumber(MonetaryAmount amt) {
+		if (amt instanceof Money) {
+			return ((Money) amt).number;
+		}
+		long denom = amt.getAmountFractionDenominator();
+		for (int i = 0; i < DENOM_ARRAY.length; i++) {
+			if (denom == DENOM_ARRAY[i]) {
+				try {
+					long total = amt.getAmountWhole() * denom;
+					total = total + amt.getAmountFractionNumerator();
+					return BigDecimal.valueOf(total, i);
+				} catch (ArithmeticException ex) {
+					// go ahead, using slow conversion
+				}
+			}
+		}
+		// slow creation follows here
+		BigDecimal whole = BigDecimal.valueOf(amt.getAmountWhole());
+		BigDecimal fraction = BigDecimal.valueOf(amt
+				.getAmountFractionNumerator());
+		return whole.add(fraction);
+	}
+
+	/**
+	 * Method to check if a currency is compatible with this amount instance.
+	 * 
+	 * @param amount
+	 *            The monetary amount to be compared to, never null.
+	 * @throws IllegalArgumentException
+	 *             If the amount is null, or the amount's currency is not
+	 *             compatible (same {@link CurrencyUnit#getNamespace()} and same
+	 *             {@link CurrencyUnit#getCurrencyCode()}).
+	 */
+	private void checkAmountParameter(MonetaryAmount amount) {
+		Objects.requireNonNull(amount, "Amount must not be null.");
+		final CurrencyUnit amountCurrency = amount.getCurrency();
+		if (!(this.currency
+				.getCurrencyCode().equals(amountCurrency.getCurrencyCode()))) {
+			throw new IllegalArgumentException("Currency mismatch: "
+					+ this.currency + '/' + amountCurrency);
+		}
+	}
+
+	/**
+	 * Internal method to check for correct number parameter.
+	 * 
+	 * @param number
+	 * @throws IllegalArgumentException
+	 *             If the number is null
+	 */
+	private void checkNumber(Number number) {
+		Objects.requireNonNull(number, "Number is required.");
+	}
+
+}