/**
 * Copyright (c) 2012, 2014, Credit Suisse (Anatole Tresch), Werner Keil and others by the @author tag.
 *
 * Licensed under the Apache License, Version 2.0 (the "License"); you may not
 * use this file except in compliance with the License. You may obtain a copy of
 * the License at
 *
 * http://www.apache.org/licenses/LICENSE-2.0
 *
 * Unless required by applicable law or agreed to in writing, software
 * distributed under the License is distributed on an "AS IS" BASIS, WITHOUT
 * WARRANTIES OR CONDITIONS OF ANY KIND, either express or implied. See the
 * License for the specific language governing permissions and limitations under
 * the License.
 */
package org.javamoney.moneta.spi;

import javax.money.NumberValue;
import javax.money.convert.*;

import java.math.BigDecimal;
import java.math.MathContext;
import java.util.Objects;
import java.util.logging.Logger;

/**
 * Abstract base class for {@link ExchangeRateProvider} implementations.
 *
 * @author Anatole Tresch
 * @author Werner Keil
 */
public abstract class AbstractRateProvider implements ExchangeRateProvider {

    /**
     * The logger used.
     */
    protected final Logger LOGGER = Logger.getLogger(getClass().getName());

    /**
     * The {@link ConversionContext} of this provider.
     */
    private ProviderContext providerContext;

    /**
     * Constructor.
     *
     * @param providerContext the {@link ProviderContext}, not null.
     */
    public AbstractRateProvider(ProviderContext providerContext) {
        Objects.requireNonNull(providerContext);
        this.providerContext = providerContext;
    }

    /*
     * (non-Javadoc)
     *
     * @see javax.money.convert.spi.ExchangeRateProviderSpi#getExchangeRateType
     * ()
     */
    @Override
    public ProviderContext getProviderContext() {
        return providerContext;
    }

    @Override
    public abstract ExchangeRate getExchangeRate(ConversionQuery conversionQuery);

    @Override
<<<<<<< HEAD
    public CurrencyConversion getCurrencyConversion(ConversionQuery conversionQuery) {
        if (getProviderContext().getRateTypes().size() == 1) {
            return new LazyBoundCurrencyConversion(conversionQuery.getCurrency(), this, ConversionContext
                    .of(getProviderContext().getProviderName(), getProviderContext().getRateTypes().iterator().next()));
        }
        return new LazyBoundCurrencyConversion(conversionQuery.getCurrency(), this,
                ConversionContext.of(getProviderContext().getProviderName(), RateType.ANY));
=======
    public CurrencyConversion getCurrencyConversion(ConversionQuery conversionQuery){
        if(getProviderContext().getRateTypes().size() == 1){
			return new LazyBoundCurrencyConversion(conversionQuery, this,
					ConversionContext
                    .of(getProviderContext().getProvider(), getProviderContext().getRateTypes().iterator().next()));
        }
		return new LazyBoundCurrencyConversion(conversionQuery, this,
                                               ConversionContext.of(getProviderContext().getProvider(), RateType.ANY));
>>>>>>> 341d33bf
    }


    /**
     * A protected helper method to multiply 2 {@link NumberValue} types.<br>
     * If either of the values is <code>null</code> an {@link ArithmeticException} is thrown.
     *
     * @param multiplicand the first value to be multiplied
     * @param multiplier   the second value to be multiplied
     * @return the result of the multiplication as {@link NumberValue}
     */
    protected static NumberValue multiply(NumberValue multiplicand, NumberValue multiplier) {
        if (Objects.isNull(multiplicand)) {
            throw new ArithmeticException("The multiplicand cannot be null");
        }
        if (Objects.isNull(multiplier)) {
            throw new ArithmeticException("The multiplier cannot be null");
        }
        return new DefaultNumberValue(
                multiplicand.numberValueExact(BigDecimal.class).multiply(multiplier.numberValue(BigDecimal.class)));
    }

    /**
     * A protected helper method to divide 2 {@link NumberValue} types.<br>
     * If either of the values is <code>null</code> an {@link ArithmeticException} is thrown.
     *
     * @param dividend the first value to be divided
     * @param divisor  the value to be divided by
     * @return the result of the division as {@link NumberValue}
     */
    protected static NumberValue divide(NumberValue dividend, NumberValue divisor) {
        if (Objects.isNull(dividend)) {
            throw new ArithmeticException("The dividend cannot be null");
        }
        if (Objects.isNull(divisor)) {
            throw new ArithmeticException("The divisor cannot be null");
        }
        return new DefaultNumberValue(
                dividend.numberValueExact(BigDecimal.class).divide(divisor.numberValue(BigDecimal.class)));
    }

    /**
     * A protected helper method to divide 2 {@link NumberValue} types.<br>
     * If either of the values is <code>null</code> an {@link ArithmeticException} is thrown.
     *
     * @param dividend the first value to be divided
     * @param divisor  the value to be divided by
     * @param context  the {@link MathContext} to use
     * @return the result of the division as {@link NumberValue}
     */
    protected static NumberValue divide(NumberValue dividend, NumberValue divisor, MathContext context) {
        if (Objects.isNull(dividend)) {
            throw new ArithmeticException("The dividend cannot be null");
        }
        if (Objects.isNull(divisor)) {
            throw new ArithmeticException("The divisor cannot be null");
        }
        return new DefaultNumberValue(
                dividend.numberValueExact(BigDecimal.class).divide(divisor.numberValue(BigDecimal.class), context));
    }
}<|MERGE_RESOLUTION|>--- conflicted
+++ resolved
@@ -29,7 +29,7 @@
  * @author Anatole Tresch
  * @author Werner Keil
  */
-public abstract class AbstractRateProvider implements ExchangeRateProvider {
+public abstract class AbstractRateProvider implements ExchangeRateProvider{
 
     /**
      * The logger used.
@@ -46,7 +46,7 @@
      *
      * @param providerContext the {@link ProviderContext}, not null.
      */
-    public AbstractRateProvider(ProviderContext providerContext) {
+    public AbstractRateProvider(ProviderContext providerContext){
         Objects.requireNonNull(providerContext);
         this.providerContext = providerContext;
     }
@@ -58,7 +58,7 @@
      * ()
      */
     @Override
-    public ProviderContext getProviderContext() {
+    public ProviderContext getProviderContext(){
         return providerContext;
     }
 
@@ -66,7 +66,6 @@
     public abstract ExchangeRate getExchangeRate(ConversionQuery conversionQuery);
 
     @Override
-<<<<<<< HEAD
     public CurrencyConversion getCurrencyConversion(ConversionQuery conversionQuery) {
         if (getProviderContext().getRateTypes().size() == 1) {
             return new LazyBoundCurrencyConversion(conversionQuery.getCurrency(), this, ConversionContext
@@ -74,16 +73,6 @@
         }
         return new LazyBoundCurrencyConversion(conversionQuery.getCurrency(), this,
                 ConversionContext.of(getProviderContext().getProviderName(), RateType.ANY));
-=======
-    public CurrencyConversion getCurrencyConversion(ConversionQuery conversionQuery){
-        if(getProviderContext().getRateTypes().size() == 1){
-			return new LazyBoundCurrencyConversion(conversionQuery, this,
-					ConversionContext
-                    .of(getProviderContext().getProvider(), getProviderContext().getRateTypes().iterator().next()));
-        }
-		return new LazyBoundCurrencyConversion(conversionQuery, this,
-                                               ConversionContext.of(getProviderContext().getProvider(), RateType.ANY));
->>>>>>> 341d33bf
     }
 
 
@@ -95,11 +84,11 @@
      * @param multiplier   the second value to be multiplied
      * @return the result of the multiplication as {@link NumberValue}
      */
-    protected static NumberValue multiply(NumberValue multiplicand, NumberValue multiplier) {
-        if (Objects.isNull(multiplicand)) {
+    protected static NumberValue multiply(NumberValue multiplicand, NumberValue multiplier){
+        if(Objects.isNull(multiplicand)){
             throw new ArithmeticException("The multiplicand cannot be null");
         }
-        if (Objects.isNull(multiplier)) {
+        if(Objects.isNull(multiplier)){
             throw new ArithmeticException("The multiplier cannot be null");
         }
         return new DefaultNumberValue(
@@ -114,11 +103,11 @@
      * @param divisor  the value to be divided by
      * @return the result of the division as {@link NumberValue}
      */
-    protected static NumberValue divide(NumberValue dividend, NumberValue divisor) {
-        if (Objects.isNull(dividend)) {
+    protected static NumberValue divide(NumberValue dividend, NumberValue divisor){
+        if(Objects.isNull(dividend)){
             throw new ArithmeticException("The dividend cannot be null");
         }
-        if (Objects.isNull(divisor)) {
+        if(Objects.isNull(divisor)){
             throw new ArithmeticException("The divisor cannot be null");
         }
         return new DefaultNumberValue(
@@ -134,11 +123,11 @@
      * @param context  the {@link MathContext} to use
      * @return the result of the division as {@link NumberValue}
      */
-    protected static NumberValue divide(NumberValue dividend, NumberValue divisor, MathContext context) {
-        if (Objects.isNull(dividend)) {
+    protected static NumberValue divide(NumberValue dividend, NumberValue divisor, MathContext context){
+        if(Objects.isNull(dividend)){
             throw new ArithmeticException("The dividend cannot be null");
         }
-        if (Objects.isNull(divisor)) {
+        if(Objects.isNull(divisor)){
             throw new ArithmeticException("The divisor cannot be null");
         }
         return new DefaultNumberValue(
