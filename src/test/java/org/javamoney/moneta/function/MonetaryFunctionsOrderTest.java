--- conflicted
+++ resolved
@@ -20,85 +20,10 @@
 import junit.framework.Assert;
 
 import org.javamoney.moneta.Money;
-import org.testng.annotations.BeforeClass;
 import org.testng.annotations.Test;
 
 public class MonetaryFunctionsOrderTest {
 
-<<<<<<< HEAD
-    private static ExchangeRateProvider provider;
-
-    @BeforeClass
-    public static void init() {
-        provider = MonetaryConversions.getExchangeRateProvider("ECB");
-    }
-
-    @Test
-    public void sortCurrencyUnitTest() {
-        MonetaryAmount money = currencies().sorted(sortCurrencyUnit())
-                .findFirst().get();
-        Assert.assertEquals(BRAZILIAN_REAL, money.getCurrency());
-    }
-
-    @Test
-    public void sortCurrencyUnitDescTest() {
-        MonetaryAmount money = currencies().sorted(sortCurrencyUnitDesc())
-                .findFirst().get();
-        Assert.assertEquals(DOLLAR, money.getCurrency());
-    }
-
-    @Test
-    public void sortorderNumberTest() {
-        MonetaryAmount money = currencies().sorted(sortNumber())
-                .findFirst().get();
-        Assert.assertEquals(BigDecimal.ZERO, money.getNumber().numberValue(BigDecimal.class));
-    }
-
-    @Test
-    public void sortorderNumberDescTest() {
-        MonetaryAmount money = currencies().sorted(sortNumberDesc())
-                .findFirst().get();
-        Assert.assertEquals(BigDecimal.TEN, money.getNumber().numberValue(BigDecimal.class));
-    }
-
-    @Test
-    public void sortCurrencyUnitAndNumberTest() {
-        MonetaryAmount money = currencies().sorted(sortCurrencyUnit().thenComparing(sortNumber()))
-                .findFirst().get();
-
-        Assert.assertEquals(BRAZILIAN_REAL, money.getCurrency());
-        Assert.assertEquals(BigDecimal.ZERO, money.getNumber().numberValue(BigDecimal.class));
-    }
-
-    @Test
-    public void shouldExecuteValiableOrder() {
-
-        Stream<MonetaryAmount> stream = Stream.of(Money.of(2, EURO),
-                Money.of(9, BRAZILIAN_REAL), Money.of(55, DOLLAR));
-        List<MonetaryAmount> list = stream.sorted(
-                MonetaryFunctions.sortValiable(provider)).collect(
-                Collectors.toList());
-
-        Assert.assertEquals(Money.of(2, EURO), list.get(0));
-        Assert.assertEquals(Money.of(9, BRAZILIAN_REAL), list.get(1));
-        Assert.assertEquals(Money.of(55, DOLLAR), list.get(2));
-    }
-
-    @Test
-    public void shouldExecuteValiableOrderDesc() {
-
-        Stream<MonetaryAmount> stream = Stream.of(Money.of(2, EURO),
-                Money.of(9, BRAZILIAN_REAL), Money.of(55, DOLLAR));
-        List<MonetaryAmount> list = stream.sorted(
-                MonetaryFunctions.sortValiableDesc(provider)).collect(
-                Collectors.toList());
-
-        Assert.assertEquals(Money.of(2, EURO), list.get(2));
-        Assert.assertEquals(Money.of(9, BRAZILIAN_REAL), list.get(1));
-        Assert.assertEquals(Money.of(55, DOLLAR), list.get(0));
-
-    }
-=======
 	private ExchangeRateProvider provider;
 
 	@Test
@@ -171,5 +96,4 @@
 		Assert.assertEquals(Money.of(9, BRAZILIAN_REAL), list.get(2));
 
 	}
->>>>>>> 1201f34f
 }