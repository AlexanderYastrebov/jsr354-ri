/**
 * Copyright (c) 2012, 2014, Credit Suisse (Anatole Tresch), Werner Keil and others by the @author tag.
 *
 * Licensed under the Apache License, Version 2.0 (the "License"); you may not
 * use this file except in compliance with the License. You may obtain a copy of
 * the License at
 *
 * http://www.apache.org/licenses/LICENSE-2.0
 *
 * Unless required by applicable law or agreed to in writing, software
 * distributed under the License is distributed on an "AS IS" BASIS, WITHOUT
 * WARRANTIES OR CONDITIONS OF ANY KIND, either express or implied. See the
 * License for the specific language governing permissions and limitations under
 * the License.
 */
package org.javamoney.moneta;

import javax.money.CurrencyContext;
import javax.money.CurrencyUnit;
import java.io.Serializable;
<<<<<<< HEAD
import java.util.*;
=======
import java.util.Collection;
import java.util.Collections;
import java.util.Currency;
import java.util.Map;
import java.util.Objects;
import java.util.Optional;
>>>>>>> 0c23f322
import java.util.concurrent.ConcurrentHashMap;

/**
 * Adapter that implements the new {@link CurrencyUnit} interface using the
 * JDK's {@link Currency}.
 *
 * @author Anatole Tresch
 * @author Werner Keil
 * @version 0.5
 */
<<<<<<< HEAD
public final class TestCurrency implements CurrencyUnit, Serializable, Comparable<CurrencyUnit>{

    /**
     * The predefined name space for ISO 4217 currencies, similar to
     * {@link Currency}.
     */
    public static final String ISO_NAMESPACE = "ISO-4217";

    /**
     * serialVersionUID.
     */
    private static final long serialVersionUID = -2523936311372374236L;

    /**
     * currency code for this currency.
     */
    private final String currencyCode;
    /**
     * numeric code, or -1.
     */
    private final int numericCode;
    /**
     * fraction digits, or -1.
     */
    private final int defaultFractionDigits;

    private static final Map<String,CurrencyUnit> CACHED = new ConcurrentHashMap<String,CurrencyUnit>();

    private static final CurrencyContext CONTEXT =
            new CurrencyContext.Builder(TestCurrency.class.getSimpleName()).build();

    /**
     * Private constructor.
     */
    private TestCurrency(String code, int numCode, int fractionDigits){
        this.currencyCode = code;
        this.numericCode = numCode;
        this.defaultFractionDigits = fractionDigits;
    }

    public static CurrencyUnit of(Currency currency){
        String key = ISO_NAMESPACE + ':' + currency.getCurrencyCode();
        CurrencyUnit cachedItem = CACHED.get(key);
        if(Objects.isNull(cachedItem)){
            cachedItem = new JDKCurrencyAdapter(currency);
            CACHED.put(key, cachedItem);
        }
        return cachedItem;
    }


    public static CurrencyUnit of(String currencyCode){
        CurrencyUnit cu = CACHED.get(currencyCode);
        if(Objects.isNull(cu)){
            Currency cur = Currency.getInstance(currencyCode);
            if(Objects.nonNull(cur)){
                return of(cur);
            }
        }
        return cu;
    }

    public String getCurrencyCode(){
        return currencyCode;
    }

    public int getNumericCode(){
        return numericCode;
    }

    public int getDefaultFractionDigits(){
        return defaultFractionDigits;
    }

    @Override
    public CurrencyContext getCurrencyContext(){
        return CONTEXT;
    }

    public int getCashRounding(){
        throw new UnsupportedOperationException("Not supported yet."); // To
        // change
        // body
        // of
        // generated
        // methods,
        // choose
        // Tools
        // |
        // Templates.
    }

    public int compareTo(CurrencyUnit currency){
        Objects.requireNonNull(currency);
        return getCurrencyCode().compareTo(currency.getCurrencyCode());
    }

    /*
     * (non-Javadoc)
     *
     * @see java.lang.Object#toString()
     */
    @Override
    public String toString(){
        return currencyCode;
    }

    public static final class Builder{
        /**
         * currency code for this currency.
         */
        private String currencyCode;
        /**
         * numeric code, or -1.
         */
        private int numericCode = -1;
        /**
         * fraction digits, or -1.
         */
        private int defaultFractionDigits = -1;

        public Builder(){
        }

        public Builder(String currencyCode){
            withCurrencyCode(currencyCode);
        }

        public Builder withCurrencyCode(String currencyCode){
            this.currencyCode = Optional.ofNullable(currencyCode)
                    .orElseThrow(() -> new IllegalArgumentException("currencyCode may not be null.")
                    );
            return this;
        }

        public Builder withDefaultFractionDigits(int defaultFractionDigits){
            if(defaultFractionDigits < -1){
                throw new IllegalArgumentException("Invalid value for defaultFractionDigits: " + defaultFractionDigits
                );
            }
            this.defaultFractionDigits = defaultFractionDigits;
            return this;
        }

        public Builder withNumericCode(int numericCode){
            if(numericCode < -1){
                throw new IllegalArgumentException("Invalid value for numericCode: " + numericCode);
            }
            this.numericCode = numericCode;
            return this;
        }


        public CurrencyUnit build(){
            return build(true);
        }

        public CurrencyUnit build(boolean cache){
            if(Objects.isNull(currencyCode) || currencyCode.isEmpty()){
                throw new IllegalStateException("Can not create TestCurrencyUnit.");
            }
            if(cache){
                String key = currencyCode;
                CurrencyUnit current = CACHED.get(key);
                if(Objects.isNull(current)){
                    current = new TestCurrency(currencyCode, numericCode, defaultFractionDigits);
                    CACHED.put(key, current);
                }
                return current;
            }
            return new TestCurrency(currencyCode, numericCode, defaultFractionDigits);
        }
    }

    /**
     * Adapter that implements the new {@link CurrencyUnit} interface using the
     * JDK's {@link Currency}.
     * <p>
     * This adapter will be removed in the final platform implementation.
     *
     * @author Anatole Tresch
     * @author Werner Keil
     */
    private final static class JDKCurrencyAdapter implements CurrencyUnit, Serializable, Comparable<CurrencyUnit>{

        /**
         * serialVersionUID.
         */
        private static final long serialVersionUID = -2523936311372374236L;

        /**
         * ISO 4217 currency code for this currency.
         *
         * @serial
         */
        private final Currency currency;

        /**
         * Private constructor.
         *
         * @param currency
         */
        private JDKCurrencyAdapter(Currency currency){
            this.currency =
                    Optional.ofNullable(currency).orElseThrow(() -> new IllegalArgumentException("Currency required."));
        }

        // public Long getValidFrom() {
        // return null;
        // }
        //
        // public Long getValidUntil() {
        // return null;
        // }

        public int compareTo(CurrencyUnit currency){
            Objects.requireNonNull(currency);
            int compare = getCurrencyCode().compareTo(currency.getCurrencyCode());
            if(compare == 0){
                compare = getCurrencyCode().compareTo(currency.getCurrencyCode());
            }
            return compare;
        }

        public String getCurrencyCode(){
            return this.currency.getCurrencyCode();
        }

        public int getNumericCode(){
            return this.currency.getNumericCode();
        }

        public int getDefaultFractionDigits(){
            return this.currency.getDefaultFractionDigits();
        }

        @Override
        public CurrencyContext getCurrencyContext(){
            return CONTEXT;
        }

        public String toString(){
            return this.currency.toString();
        }

        public String getDisplayName(Locale locale){
            return this.currency.getDisplayName(locale);
        }

        public int getCashRounding(){
            throw new UnsupportedOperationException("Not supported yet."); // To
            // change
            // body
            // of
            // generated
            // methods,
            // choose
            // Tools
            // |
            // Templates.
        }
    }

    // it be used and if so,
    // consider changing it to a pattern similar as getAvailableCurrencies()
    // (including the type Set, unless Collection provides value)
    public static Collection<CurrencyUnit> getAllMatching(String expression){
        return Collections.emptySet();
    }
=======
public final class TestCurrency implements CurrencyUnit, Serializable,
		Comparable<CurrencyUnit> {

	/**
	 * The predefined name space for ISO 4217 currencies, similar to
	 * {@link Currency}.
	 */
	public static final String ISO_NAMESPACE = "ISO-4217";

	/**
	 * serialVersionUID.
	 */
	private static final long serialVersionUID = -2523936311372374236L;

	/** currency code for this currency. */
	private final String currencyCode;
	/** numeric code, or -1. */
	private final int numericCode;
	/** fraction digits, or -1. */
	private final int defaultFractionDigits;

	private static final Map<String, CurrencyUnit> CACHED = new ConcurrentHashMap<String, CurrencyUnit>();

	/**
	 * Private constructor.
	 * 
	 * @param currency
	 */
	private TestCurrency(String code, int numCode,
			int fractionDigits) {
		this.currencyCode = code;
		this.numericCode = numCode;
		this.defaultFractionDigits = fractionDigits;
	}

	public static CurrencyUnit of(Currency currency) {
		String key = ISO_NAMESPACE + ':' + currency.getCurrencyCode();
		CurrencyUnit cachedItem = CACHED.get(key);
		if (Objects.isNull(cachedItem)) {
			cachedItem = new JDKCurrencyAdapter(currency);
			CACHED.put(key, cachedItem);
		}
		return cachedItem;
	}


	public static CurrencyUnit of(
			String currencyCode) {
		CurrencyUnit cu = CACHED.get(currencyCode);
		if (Objects.isNull(cu)) {
			Currency cur = Currency.getInstance(currencyCode);
			if (Objects.nonNull(cur)) {
				return of(cur);
			}
		}
		return cu;
	}

	public String getCurrencyCode() {
		return currencyCode;
	}

	public int getNumericCode() {
		return numericCode;
	}

	public int getDefaultFractionDigits() {
		return defaultFractionDigits;
	}

	public int getCashRounding() {
		throw new UnsupportedOperationException("Not supported yet."); // To
		// change
		// body
		// of
		// generated
		// methods,
		// choose
		// Tools
		// |
		// Templates.
	}

	public int compareTo(CurrencyUnit currency) {
		Objects.requireNonNull(currency);
		return getCurrencyCode().compareTo(currency.getCurrencyCode());
	}

	/*
	 * (non-Javadoc)
	 * 
	 * @see java.lang.Object#toString()
	 */
	@Override
	public String toString() {
		return currencyCode;
	}

	public static final class Builder {
		/** currency code for this currency. */
		private String currencyCode;
		/** numeric code, or -1. */
		private int numericCode = -1;
		/** fraction digits, or -1. */
		private int defaultFractionDigits = -1;

		public Builder() {
		}

		public Builder(String currencyCode) {
			withCurrencyCode(currencyCode);
		}

		public Builder withCurrencyCode(String currencyCode) {
			this.currencyCode = Optional.ofNullable(currencyCode).orElseThrow(
					() -> new IllegalArgumentException(
							"currencyCode may not be null."));
			return this;
		}

		public Builder withDefaultFractionDigits(int defaultFractionDigits) {
			if (defaultFractionDigits < -1) {
				throw new IllegalArgumentException(
						"Invalid value for defaultFractionDigits: "
								+ defaultFractionDigits);
			}
			this.defaultFractionDigits = defaultFractionDigits;
			return this;
		}

		public Builder withNumericCode(int numericCode) {
			if (numericCode < -1) {
				throw new IllegalArgumentException(
						"Invalid value for numericCode: " + numericCode);
			}
			this.numericCode = numericCode;
			return this;
		}


		public CurrencyUnit build() {
			return build(true);
		}

		public CurrencyUnit build(boolean cache) {
			if (Objects.isNull(currencyCode) || currencyCode.isEmpty()) {
				throw new IllegalStateException(
						"Can not create TestCurrencyUnit.");
			}
			if (cache) {
				String key = currencyCode;
				CurrencyUnit current = CACHED.get(key);
				if (Objects.isNull(current)) {
					current = new TestCurrency(
							currencyCode,
							numericCode, defaultFractionDigits);
					CACHED.put(key, current);
				}
				return current;
			}
			return new TestCurrency(
					currencyCode, numericCode,
					defaultFractionDigits);
		}
	}

	/**
	 * Adapter that implements the new {@link CurrencyUnit} interface using the
	 * JDK's {@link Currency}.
	 * <p>
	 * This adapter will be removed in the final platform implementation.
	 * 
	 * @author Anatole Tresch
	 * @author Werner Keil
	 */
	private final static class JDKCurrencyAdapter implements CurrencyUnit,
			Serializable,
			Comparable<CurrencyUnit> {

		/**
		 * serialVersionUID.
		 */
		private static final long serialVersionUID = -2523936311372374236L;

		/**
		 * ISO 4217 currency code for this currency.
		 * 
		 * @serial
		 */
		private final Currency currency;

		/**
		 * Private constructor.
		 * 
		 * @param currency
		 */
		private JDKCurrencyAdapter(Currency currency) {
			this.currency = Optional.ofNullable(currency).orElseThrow(
					() -> new IllegalArgumentException("Currency required."));
		}

		// public Long getValidFrom() {
		// return null;
		// }
		//
		// public Long getValidUntil() {
		// return null;
		// }

		public int compareTo(CurrencyUnit currency) {
			Objects.requireNonNull(currency);
			int compare = getCurrencyCode().compareTo(
					currency.getCurrencyCode());
			if (compare == 0) {
				compare = getCurrencyCode().compareTo(
						currency.getCurrencyCode());
			}
			return compare;
		}

		public String getCurrencyCode() {
			return this.currency.getCurrencyCode();
		}

		public int getNumericCode() {
			return this.currency.getNumericCode();
		}

		public int getDefaultFractionDigits() {
			return this.currency.getDefaultFractionDigits();
		}

		public String toString() {
			return this.currency.toString();
		}
	}

	// it be used and if so,
	// consider changing it to a pattern similar as getAvailableCurrencies()
	// (including the type Set, unless Collection provides value)
	public static Collection<CurrencyUnit> getAllMatching(
			String expression) {
		return Collections.emptySet();
	}
>>>>>>> 0c23f322

}<|MERGE_RESOLUTION|>--- conflicted
+++ resolved
@@ -15,300 +15,26 @@
  */
 package org.javamoney.moneta;
 
-import javax.money.CurrencyContext;
-import javax.money.CurrencyUnit;
 import java.io.Serializable;
-<<<<<<< HEAD
-import java.util.*;
-=======
 import java.util.Collection;
 import java.util.Collections;
 import java.util.Currency;
+import java.util.Locale;
 import java.util.Map;
 import java.util.Objects;
 import java.util.Optional;
->>>>>>> 0c23f322
 import java.util.concurrent.ConcurrentHashMap;
+
+import javax.money.CurrencyUnit;
 
 /**
  * Adapter that implements the new {@link CurrencyUnit} interface using the
  * JDK's {@link Currency}.
- *
+ * 
+ * @version 0.5
  * @author Anatole Tresch
  * @author Werner Keil
- * @version 0.5
  */
-<<<<<<< HEAD
-public final class TestCurrency implements CurrencyUnit, Serializable, Comparable<CurrencyUnit>{
-
-    /**
-     * The predefined name space for ISO 4217 currencies, similar to
-     * {@link Currency}.
-     */
-    public static final String ISO_NAMESPACE = "ISO-4217";
-
-    /**
-     * serialVersionUID.
-     */
-    private static final long serialVersionUID = -2523936311372374236L;
-
-    /**
-     * currency code for this currency.
-     */
-    private final String currencyCode;
-    /**
-     * numeric code, or -1.
-     */
-    private final int numericCode;
-    /**
-     * fraction digits, or -1.
-     */
-    private final int defaultFractionDigits;
-
-    private static final Map<String,CurrencyUnit> CACHED = new ConcurrentHashMap<String,CurrencyUnit>();
-
-    private static final CurrencyContext CONTEXT =
-            new CurrencyContext.Builder(TestCurrency.class.getSimpleName()).build();
-
-    /**
-     * Private constructor.
-     */
-    private TestCurrency(String code, int numCode, int fractionDigits){
-        this.currencyCode = code;
-        this.numericCode = numCode;
-        this.defaultFractionDigits = fractionDigits;
-    }
-
-    public static CurrencyUnit of(Currency currency){
-        String key = ISO_NAMESPACE + ':' + currency.getCurrencyCode();
-        CurrencyUnit cachedItem = CACHED.get(key);
-        if(Objects.isNull(cachedItem)){
-            cachedItem = new JDKCurrencyAdapter(currency);
-            CACHED.put(key, cachedItem);
-        }
-        return cachedItem;
-    }
-
-
-    public static CurrencyUnit of(String currencyCode){
-        CurrencyUnit cu = CACHED.get(currencyCode);
-        if(Objects.isNull(cu)){
-            Currency cur = Currency.getInstance(currencyCode);
-            if(Objects.nonNull(cur)){
-                return of(cur);
-            }
-        }
-        return cu;
-    }
-
-    public String getCurrencyCode(){
-        return currencyCode;
-    }
-
-    public int getNumericCode(){
-        return numericCode;
-    }
-
-    public int getDefaultFractionDigits(){
-        return defaultFractionDigits;
-    }
-
-    @Override
-    public CurrencyContext getCurrencyContext(){
-        return CONTEXT;
-    }
-
-    public int getCashRounding(){
-        throw new UnsupportedOperationException("Not supported yet."); // To
-        // change
-        // body
-        // of
-        // generated
-        // methods,
-        // choose
-        // Tools
-        // |
-        // Templates.
-    }
-
-    public int compareTo(CurrencyUnit currency){
-        Objects.requireNonNull(currency);
-        return getCurrencyCode().compareTo(currency.getCurrencyCode());
-    }
-
-    /*
-     * (non-Javadoc)
-     *
-     * @see java.lang.Object#toString()
-     */
-    @Override
-    public String toString(){
-        return currencyCode;
-    }
-
-    public static final class Builder{
-        /**
-         * currency code for this currency.
-         */
-        private String currencyCode;
-        /**
-         * numeric code, or -1.
-         */
-        private int numericCode = -1;
-        /**
-         * fraction digits, or -1.
-         */
-        private int defaultFractionDigits = -1;
-
-        public Builder(){
-        }
-
-        public Builder(String currencyCode){
-            withCurrencyCode(currencyCode);
-        }
-
-        public Builder withCurrencyCode(String currencyCode){
-            this.currencyCode = Optional.ofNullable(currencyCode)
-                    .orElseThrow(() -> new IllegalArgumentException("currencyCode may not be null.")
-                    );
-            return this;
-        }
-
-        public Builder withDefaultFractionDigits(int defaultFractionDigits){
-            if(defaultFractionDigits < -1){
-                throw new IllegalArgumentException("Invalid value for defaultFractionDigits: " + defaultFractionDigits
-                );
-            }
-            this.defaultFractionDigits = defaultFractionDigits;
-            return this;
-        }
-
-        public Builder withNumericCode(int numericCode){
-            if(numericCode < -1){
-                throw new IllegalArgumentException("Invalid value for numericCode: " + numericCode);
-            }
-            this.numericCode = numericCode;
-            return this;
-        }
-
-
-        public CurrencyUnit build(){
-            return build(true);
-        }
-
-        public CurrencyUnit build(boolean cache){
-            if(Objects.isNull(currencyCode) || currencyCode.isEmpty()){
-                throw new IllegalStateException("Can not create TestCurrencyUnit.");
-            }
-            if(cache){
-                String key = currencyCode;
-                CurrencyUnit current = CACHED.get(key);
-                if(Objects.isNull(current)){
-                    current = new TestCurrency(currencyCode, numericCode, defaultFractionDigits);
-                    CACHED.put(key, current);
-                }
-                return current;
-            }
-            return new TestCurrency(currencyCode, numericCode, defaultFractionDigits);
-        }
-    }
-
-    /**
-     * Adapter that implements the new {@link CurrencyUnit} interface using the
-     * JDK's {@link Currency}.
-     * <p>
-     * This adapter will be removed in the final platform implementation.
-     *
-     * @author Anatole Tresch
-     * @author Werner Keil
-     */
-    private final static class JDKCurrencyAdapter implements CurrencyUnit, Serializable, Comparable<CurrencyUnit>{
-
-        /**
-         * serialVersionUID.
-         */
-        private static final long serialVersionUID = -2523936311372374236L;
-
-        /**
-         * ISO 4217 currency code for this currency.
-         *
-         * @serial
-         */
-        private final Currency currency;
-
-        /**
-         * Private constructor.
-         *
-         * @param currency
-         */
-        private JDKCurrencyAdapter(Currency currency){
-            this.currency =
-                    Optional.ofNullable(currency).orElseThrow(() -> new IllegalArgumentException("Currency required."));
-        }
-
-        // public Long getValidFrom() {
-        // return null;
-        // }
-        //
-        // public Long getValidUntil() {
-        // return null;
-        // }
-
-        public int compareTo(CurrencyUnit currency){
-            Objects.requireNonNull(currency);
-            int compare = getCurrencyCode().compareTo(currency.getCurrencyCode());
-            if(compare == 0){
-                compare = getCurrencyCode().compareTo(currency.getCurrencyCode());
-            }
-            return compare;
-        }
-
-        public String getCurrencyCode(){
-            return this.currency.getCurrencyCode();
-        }
-
-        public int getNumericCode(){
-            return this.currency.getNumericCode();
-        }
-
-        public int getDefaultFractionDigits(){
-            return this.currency.getDefaultFractionDigits();
-        }
-
-        @Override
-        public CurrencyContext getCurrencyContext(){
-            return CONTEXT;
-        }
-
-        public String toString(){
-            return this.currency.toString();
-        }
-
-        public String getDisplayName(Locale locale){
-            return this.currency.getDisplayName(locale);
-        }
-
-        public int getCashRounding(){
-            throw new UnsupportedOperationException("Not supported yet."); // To
-            // change
-            // body
-            // of
-            // generated
-            // methods,
-            // choose
-            // Tools
-            // |
-            // Templates.
-        }
-    }
-
-    // it be used and if so,
-    // consider changing it to a pattern similar as getAvailableCurrencies()
-    // (including the type Set, unless Collection provides value)
-    public static Collection<CurrencyUnit> getAllMatching(String expression){
-        return Collections.emptySet();
-    }
-=======
 public final class TestCurrency implements CurrencyUnit, Serializable,
 		Comparable<CurrencyUnit> {
 
@@ -541,10 +267,22 @@
 			return this.currency.getDefaultFractionDigits();
 		}
 
-		public String toString() {
-			return this.currency.toString();
-		}
-	}
+        public int getNumericCode(){
+            return this.currency.getNumericCode();
+        }
+
+        public int getDefaultFractionDigits(){
+            return this.currency.getDefaultFractionDigits();
+        }
+
+        @Override
+        public CurrencyContext getCurrencyContext(){
+            return CONTEXT;
+        }
+
+        public String toString(){
+            return this.currency.toString();
+        }
 
 	// it be used and if so,
 	// consider changing it to a pattern similar as getAvailableCurrencies()
@@ -553,6 +291,5 @@
 			String expression) {
 		return Collections.emptySet();
 	}
->>>>>>> 0c23f322
 
 }